--- conflicted
+++ resolved
@@ -154,46 +154,9 @@
 	--shadow-md:  0px 8px 14px rgba(25, 39, 52, 0.08), 0px 2px 6px rgba(25, 39, 52, 0.04);
 	--shadow-lg: 0px 18px 22px rgba(25, 39, 52, 0.1), 0px 1px 10px rgba(0, 0, 0, 0.06), 0px 0.5px 5px rgba(25, 39, 52, 0.04);
 
-<<<<<<< HEAD
 	--modal-shadow: var(--shadow-md);
 	--card-shadow: var(--shadow-sm);
 	--btn-shadow: var(--shadow-xs);
-=======
-$body-color: $gray-700 !default;
-$text-muted: $gray-600 !default;
-$border-color: $gray-300 !default;
-$headings-color: $gray-900 !default;
-
-$font-sizes: (
-	"xs": 0.75rem,
-	"sm": 0.875rem,
-	"base": 1rem,
-	"lg": 1.125rem,
-	"xl": 1.25rem,
-	"2xl": 1.5rem,
-	"3xl": 1.875rem,
-	"4xl": 2.25rem,
-	"5xl": 3rem,
-	"6xl": 4rem
-);
-
-@each $size, $value in $font-sizes {
-	.font-size-#{$size} {
-		font-size: $value;
-	}
-}
-
-$font-size-xs: 0.75rem !default;
-$font-size-sm: 0.875rem !default;
-$font-size-base: 1rem !default;
-$font-size-lg: 1.125rem !default;
-$font-size-xl: 1.25rem !default;
-$font-size-2xl: 1.5rem !default;
-$font-size-3xl: 1.875rem !default;
-$font-size-4xl: 2.25rem !default;
-$font-size-5xl: 3rem !default;
-$font-size-6xl: 4rem !default;
->>>>>>> 75c15633
 
 	// Type Colors
 	--text-muted: var(--gray-600);
@@ -326,18 +289,7 @@
 $dropdown-item-padding-y: var(--padding-sm);
 $dropdown-item-padding-x: var(--padding-sm);
 
-<<<<<<< HEAD
 $spacer: 14px;
-=======
-$input-bg: $gray-100;
-$input-focus-bg: $gray-200;
-$input-focus-box-shadow: none;
-$input-border-color: $gray-100;
-$input-focus-border-color: $gray-200;
-$input-border-radius: 0.375rem;
-$custom-control-indicator-bg: white;
-
->>>>>>> 75c15633
 $grid-breakpoints: (
 	xs: 0,
 	sm: 576px,
@@ -347,44 +299,8 @@
 	2xl: 1440px
 ) !default;
 
-<<<<<<< HEAD
 @import 'dark';
 @import 'typography';
 @import '~bootstrap/scss/functions';
 @import '~bootstrap/scss/variables';
-@import "~bootstrap/scss/mixins";
-=======
-$spacers: (
-	0: 0,
-	1: 0.25rem,
-	2: 0.5rem,
-	3: 0.75rem,
-	4: 1rem,
-	5: 1.25rem,
-	6: 1.5rem,
-	8: 2rem,
-	10: 2.5rem,
-	12: 3rem,
-	14: 3.5rem,
-	16: 4rem,
-	18: 4.5rem,
-	20: 5rem,
-	22: 5.5rem,
-	24: 6rem,
-	28: 7rem,
-	32: 8rem,
-	36: 9rem,
-	40: 10rem,
-	44: 11rem,
-	48: 12rem,
-	52: 13rem,
-	56: 14rem,
-	64: 16rem
-);
-
-@import "~bootstrap/scss/functions";
-@import "~bootstrap/scss/variables";
-@import "~bootstrap/scss/mixins";
-
-$code-color: $purple;
->>>>>>> 75c15633
+@import "~bootstrap/scss/mixins";