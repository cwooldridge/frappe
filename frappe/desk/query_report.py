# Copyright (c) 2015, Frappe Technologies Pvt. Ltd. and Contributors
# MIT License. See license.txt

from __future__ import unicode_literals

import frappe
import os, json, datetime

from frappe import _
from frappe.modules import scrub, get_module_path
from frappe.utils import flt, cint, get_html_format, cstr, get_url_to_form
from frappe.model.utils import render_include
from frappe.translate import send_translations
import frappe.desk.reportview
from frappe.permissions import get_role_permissions
from six import string_types, iteritems
from datetime import timedelta
from frappe.utils import gzip_decompress

def get_report_doc(report_name):
	doc = frappe.get_doc("Report", report_name)
	doc.custom_columns = []

	if doc.report_type == 'Custom Report':
		custom_report_doc = doc
		reference_report = custom_report_doc.reference_report
		doc = frappe.get_doc("Report", reference_report)
		doc.custom_report = report_name
		doc.custom_columns = custom_report_doc.json
		doc.is_custom_report = True

	if not doc.is_permitted():
		frappe.throw(_("You don't have access to Report: {0}").format(report_name), frappe.PermissionError)

	if not frappe.has_permission(doc.ref_doctype, "report"):
		frappe.throw(_("You don't have permission to get a report on: {0}").format(doc.ref_doctype),
			frappe.PermissionError)

	if doc.disabled:
		frappe.throw(_("Report {0} is disabled").format(report_name))

	return doc


def generate_report_result(report, filters=None, user=None):
	status = None
	if not user:
		user = frappe.session.user
	if not filters:
		filters = []

	if filters and isinstance(filters, string_types):
		filters = json.loads(filters)
	columns, result, message, chart, data_to_be_printed = [], [], None, None, None
	if report.report_type == "Query Report":
		if not report.query:
			status = "error"
			frappe.msgprint(_("Must specify a Query to run"), raise_exception=True)

		if not report.query.lower().startswith("select"):
			status = "error"
			frappe.msgprint(_("Query must be a SELECT"), raise_exception=True)

		result = [list(t) for t in frappe.db.sql(report.query, filters)]
		columns = [cstr(c[0]) for c in frappe.db.get_description()]
	else:
		module = report.module or frappe.db.get_value("DocType", report.ref_doctype, "module")
		if report.is_standard == "Yes":
			method_name = get_report_module_dotted_path(module, report.name) + ".execute"
			threshold = 30
			res = []

			start_time = datetime.datetime.now()
			# The JOB
			res = frappe.get_attr(method_name)(frappe._dict(filters))

			end_time = datetime.datetime.now()

			execution_time = (end_time - start_time).seconds

			if execution_time > threshold and not report.prepared_report:
				report.db_set('prepared_report', 1)

			frappe.cache().hset('report_execution_time', report.name, execution_time)

			columns, result = res[0], res[1]
			if len(res) > 2:
				message = res[2]
			if len(res) > 3:
				chart = res[3]
			if len(res) > 4:
				data_to_be_printed = res[4]


			if report.custom_columns:
				columns = json.loads(report.custom_columns)
				result = add_data_to_custom_columns(columns, result)

	if result:
		result = get_filtered_data(report.ref_doctype, columns, result, user)

	if cint(report.add_total_row) and result:
		result = add_total_row(result, columns)

	return {
		"result": result,
		"columns": columns,
		"message": message,
		"chart": chart,
		"data_to_be_printed": data_to_be_printed,
		"status": status,
		"execution_time": frappe.cache().hget('report_execution_time', report.name) or 0
	}

@frappe.whitelist()
def background_enqueue_run(report_name, filters=None, user=None):
	"""run reports in background"""
	if not user:
		user = frappe.session.user
	report = get_report_doc(report_name)
	track_instance = \
		frappe.get_doc({
			"doctype": "Prepared Report",
			"report_name": report_name,
			# This looks like an insanity but, without this it'd be very hard to find Prepared Reports matching given condition
			# We're ensuring that spacing is consistent. e.g. JS seems to put no spaces after ":", Python on the other hand does.
			"filters": json.dumps(json.loads(filters)),
			"ref_report_doctype": report_name,
			"report_type": report.report_type,
			"query": report.query,
			"module": report.module,
		})
	track_instance.insert(ignore_permissions=True)
	frappe.db.commit()
	track_instance.enqueue_report()

	return {
		"name": track_instance.name,
		"redirect_url": get_url_to_form("Prepared Report", track_instance.name)
	}


@frappe.whitelist()
def get_script(report_name):
	report = get_report_doc(report_name)
	module = report.module or frappe.db.get_value("DocType", report.ref_doctype, "module")
	module_path = get_module_path(module)
	report_folder = os.path.join(module_path, "report", scrub(report.name))
	script_path = os.path.join(report_folder, scrub(report.name) + ".js")
	print_path = os.path.join(report_folder, scrub(report.name) + ".html")

	script = None
	if os.path.exists(script_path):
		with open(script_path, "r") as f:
			script = f.read()

	html_format = get_html_format(print_path)

	if not script and report.javascript:
		script = report.javascript

	if not script:
		script = "frappe.query_reports['%s']={}" % report_name

	# load translations
	if frappe.lang != "en":
		send_translations(frappe.get_lang_dict("report", report_name))

	return {
		"script": render_include(script),
		"html_format": html_format,
		"execution_time": frappe.cache().hget('report_execution_time', report_name) or 0
	}


@frappe.whitelist()
@frappe.read_only()
def run(report_name, filters=None, user=None):

	report = get_report_doc(report_name)
	if not user:
		user = frappe.session.user
	if not frappe.has_permission(report.ref_doctype, "report"):
		frappe.msgprint(_("Must have report permission to access this report."),
			raise_exception=True)

	result = None

	if report.prepared_report and not report.disable_prepared_report:
		if filters:
			if isinstance(filters, string_types):
				filters = json.loads(filters)

			dn = filters.get("prepared_report_name")
			filters.pop("prepared_report_name", None)
		else:
			dn = ""
		result = get_prepared_report_result(report, filters, dn, user)
	else:
		result = generate_report_result(report, filters, user)

	result["add_total_row"] = report.add_total_row

	return result

def add_data_to_custom_columns(columns, result):
	custom_fields_data = get_data_for_custom_report(columns)

	data = []
	for row in result:
		row_obj = {}
		if isinstance(row, list):
			for idx, column in enumerate(columns):
				if column.get('link_field'):
					row_obj[column['fieldname']] = None
					row.insert(idx, None)
				else:
					row_obj[column['fieldname']] = row[idx]
			data.append(row_obj)
		else:
			data.append(row)

	for row in data:
		for column in columns:
			if column.get('link_field'):
				fieldname = column['fieldname']
				key = (column['doctype'], fieldname)
				link_field = column['link_field']
<<<<<<< HEAD
				row[fieldname] = custom_fields_data.get(key, {}).get(row[link_field])
=======
				row[fieldname] = custom_fields_data.get(key, {}).get(row.get(link_field))
>>>>>>> 28ed21b9

	return data

def get_prepared_report_result(report, filters, dn="", user=None):
	latest_report_data = {}
	doc = None
	if dn:
		# Get specified dn
		doc = frappe.get_doc("Prepared Report", dn)
	else:
		# Only look for completed prepared reports with given filters.
		doc_list = frappe.get_all("Prepared Report", filters={"status": "Completed", "filters": json.dumps(filters), "owner": user})
		if doc_list:
			# Get latest
			doc = frappe.get_doc("Prepared Report", doc_list[0])

	if doc:
		try:
			# Prepared Report data is stored in a GZip compressed JSON file
			attached_file_name = frappe.db.get_value("File", {"attached_to_doctype": doc.doctype, "attached_to_name":doc.name}, "name")
			attached_file = frappe.get_doc('File', attached_file_name)
			compressed_content = attached_file.get_content()
			uncompressed_content = gzip_decompress(compressed_content)
			data = json.loads(uncompressed_content)
			if data:
				latest_report_data = {
					"columns": json.loads(doc.columns) if doc.columns else data[0],
					"result": data
				}
		except Exception:
			frappe.delete_doc("Prepared Report", doc.name)
			frappe.db.commit()
			doc = None

	latest_report_data.update({
		"prepared_report": True,
		"doc": doc
	})

	return latest_report_data

@frappe.whitelist()
def export_query():
	"""export from query reports"""

	data = frappe._dict(frappe.local.form_dict)

	del data["cmd"]
	if "csrf_token" in data:
		del data["csrf_token"]

	if isinstance(data.get("filters"), string_types):
		filters = json.loads(data["filters"])
	if isinstance(data.get("report_name"), string_types):
		report_name = data["report_name"]
		frappe.permissions.can_export(
			frappe.get_cached_value('Report', report_name, 'ref_doctype'),
			raise_exception=True
		)
	if isinstance(data.get("file_format_type"), string_types):
		file_format_type = data["file_format_type"]

	if isinstance(data.get("visible_idx"), string_types):
		visible_idx = json.loads(data.get("visible_idx"))
	else:
		visible_idx = None

	if file_format_type == "Excel":
		data = run(report_name, filters)
		data = frappe._dict(data)
		columns = get_columns_dict(data.columns)

		from frappe.utils.xlsxutils import make_xlsx
		xlsx_data = build_xlsx_data(columns, data, visible_idx)
		xlsx_file = make_xlsx(xlsx_data, "Query Report")

		frappe.response['filename'] = report_name + '.xlsx'
		frappe.response['filecontent'] = xlsx_file.getvalue()
		frappe.response['type'] = 'binary'


def build_xlsx_data(columns, data, visible_idx):
	result = [[]]

	# add column headings
	for idx in range(len(data.columns)):
		result[0].append(columns[idx]["label"])

	# build table from result
	for i, row in enumerate(data.result):
		# only pick up rows that are visible in the report
		if i in visible_idx:
			row_data = []

			if isinstance(row, dict) and row:
				for idx in range(len(data.columns)):
					label = columns[idx]["label"]
					fieldname = columns[idx]["fieldname"]

					row_data.append(row.get(fieldname, row.get(label, "")))
			else:
				row_data = row

			result.append(row_data)

	return result


def get_report_module_dotted_path(module, report_name):
	return frappe.local.module_app[scrub(module)] + "." + scrub(module) \
		+ ".report." + scrub(report_name) + "." + scrub(report_name)

def add_total_row(result, columns, meta = None):
	total_row = [""]*len(columns)
	has_percent = []
	for i, col in enumerate(columns):
		fieldtype, options, fieldname = None, None, None
		if isinstance(col, string_types):
			if meta:
				# get fieldtype from the meta
				field = meta.get_field(col)
				if field:
					fieldtype = meta.get_field(col).fieldtype
					fieldname = meta.get_field(col).fieldname
			else:
				col = col.split(":")
				if len(col) > 1:
					if col[1]:
						fieldtype = col[1]
						if "/" in fieldtype:
							fieldtype, options = fieldtype.split("/")
					else:
						fieldtype = "Data"
		else:
			fieldtype = col.get("fieldtype")
			fieldname = col.get("fieldname")
			options = col.get("options")

		for row in result:
			cell = row.get(fieldname) if isinstance(row, dict) else row[i]
			if fieldtype in ["Currency", "Int", "Float", "Percent"] and flt(cell):
				total_row[i] = flt(total_row[i]) + flt(cell)

			if fieldtype == "Percent" and i not in has_percent:
				has_percent.append(i)

			if fieldtype == "Time" and cell:
				if not total_row[i]:
					total_row[i]=timedelta(hours=0,minutes=0,seconds=0)
				total_row[i] =  total_row[i] + cell


		if fieldtype=="Link" and options == "Currency":
			total_row[i] = result[0].get(fieldname) if isinstance(result[0], dict) else result[0][i]

	for i in has_percent:
		total_row[i] = flt(total_row[i]) / len(result)

	first_col_fieldtype = None
	if isinstance(columns[0], string_types):
		first_col = columns[0].split(":")
		if len(first_col) > 1:
			first_col_fieldtype = first_col[1].split("/")[0]
	else:
		first_col_fieldtype = columns[0].get("fieldtype")

	if first_col_fieldtype not in ["Currency", "Int", "Float", "Percent", "Date"]:
		total_row[0] = _("Total")

	result.append(total_row)
	return result

@frappe.whitelist()
def get_data_for_custom_field(doctype, field):

	value_map = frappe._dict(frappe.get_all(doctype,
		fields=["name", field],
		as_list=1))

	return value_map

def get_data_for_custom_report(columns):
	doc_field_value_map = {}

	for column in columns:
		if column.get('link_field'):
			fieldname = column.get('fieldname')
			doctype = column.get('doctype')
			doc_field_value_map[(doctype, fieldname)] = get_data_for_custom_field(doctype, fieldname)

	return doc_field_value_map

@frappe.whitelist()
def save_report(reference_report, report_name, columns):
	report_doc = get_report_doc(reference_report)

	docname = frappe.db.exists("Report", report_name)
	if docname:
		report = frappe.get_doc("Report", {'report_name': docname, 'is_standard': 'No', 'report_type': 'Custom Report'})
		report.update({"json": columns})
		report.save()
		frappe.msgprint(_("Report updated successfully"))

		return docname
	else:
		new_report = frappe.get_doc({
			'doctype': 'Report',
			'report_name': report_name,
			'json': columns,
			'ref_doctype': report_doc.ref_doctype,
			'is_standard': 'No',
			'report_type': 'Custom Report',
			'reference_report': reference_report
		}).insert(ignore_permissions = True)
		frappe.msgprint(_("{0} saved successfully".format(new_report.name)))
		return new_report.name


def get_filtered_data(ref_doctype, columns, data, user):
	result = []
	linked_doctypes = get_linked_doctypes(columns, data)
	match_filters_per_doctype = get_user_match_filters(linked_doctypes, user=user)
	shared = frappe.share.get_shared(ref_doctype, user)
	columns_dict = get_columns_dict(columns)

	role_permissions = get_role_permissions(frappe.get_meta(ref_doctype), user)
	if_owner = role_permissions.get("if_owner", {}).get("report")

	if match_filters_per_doctype:
		for row in data:
			# Why linked_doctypes.get(ref_doctype)? because if column is empty, linked_doctypes[ref_doctype] is removed
			if linked_doctypes.get(ref_doctype) and shared and row[linked_doctypes[ref_doctype]] in shared:
				result.append(row)

			elif has_match(row, linked_doctypes, match_filters_per_doctype, ref_doctype, if_owner, columns_dict, user):
				result.append(row)
	else:
		result = list(data)

	return result


def has_match(row, linked_doctypes, doctype_match_filters, ref_doctype, if_owner, columns_dict, user):
	"""Returns True if after evaluating permissions for each linked doctype
		- There is an owner match for the ref_doctype
		- `and` There is a user permission match for all linked doctypes

		Returns True if the row is empty

		Note:
		Each doctype could have multiple conflicting user permission doctypes.
		Hence even if one of the sets allows a match, it is true.
		This behavior is equivalent to the trickling of user permissions of linked doctypes to the ref doctype.
	"""
	resultant_match = True

	if not row:
		# allow empty rows :)
		return resultant_match

	for doctype, filter_list in doctype_match_filters.items():
		matched_for_doctype = False

		if doctype==ref_doctype and if_owner:
			idx = linked_doctypes.get("User")
			if (idx is not None
				and row[idx]==user
				and columns_dict[idx]==columns_dict.get("owner")):
					# owner match is true
					matched_for_doctype = True

		if not matched_for_doctype:
			for match_filters in filter_list:
				match = True
				for dt, idx in linked_doctypes.items():
					# case handled above
					if dt=="User" and columns_dict[idx]==columns_dict.get("owner"):
						continue

					cell_value = None
					if isinstance(row, dict):
						cell_value = row.get(idx)
					elif isinstance(row, list):
						cell_value = row[idx]

					if dt in match_filters and cell_value not in match_filters.get(dt) and frappe.db.exists(dt, cell_value):
						match = False
						break

				# each doctype could have multiple conflicting user permission doctypes, hence using OR
				# so that even if one of the sets allows a match, it is true
				matched_for_doctype = matched_for_doctype or match

				if matched_for_doctype:
					break

		# each doctype's user permissions should match the row! hence using AND
		resultant_match = resultant_match and matched_for_doctype

		if not resultant_match:
			break

	return resultant_match

def get_linked_doctypes(columns, data):
	linked_doctypes = {}

	columns_dict = get_columns_dict(columns)

	for idx, col in enumerate(columns):
		df = columns_dict[idx]
		if df.get("fieldtype")=="Link":
			if isinstance(col, string_types):
				linked_doctypes[df["options"]] = idx
			else:
				# dict
				linked_doctypes[df["options"]] = df["fieldname"]

	# remove doctype if column is empty
	columns_with_value = []
	for row in data:
		if row:
			if len(row) != len(columns_with_value):
				if isinstance(row, (list, tuple)):
					row = enumerate(row)
				elif isinstance(row, dict):
					row = row.items()

				for col, val in row:
					if val and col not in columns_with_value:
						columns_with_value.append(col)

	items = list(iteritems(linked_doctypes))

	for doctype, key in items:
		if key not in columns_with_value:
			del linked_doctypes[doctype]

	return linked_doctypes

def get_columns_dict(columns):
	"""Returns a dict with column docfield values as dict
		The keys for the dict are both idx and fieldname,
		so either index or fieldname can be used to search for a column's docfield properties
	"""
	columns_dict = frappe._dict()
	for idx, col in enumerate(columns):
		col_dict = frappe._dict()

		# string
		if isinstance(col, string_types):
			col = col.split(":")
			if len(col) > 1:
				if "/" in col[1]:
					col_dict["fieldtype"], col_dict["options"] = col[1].split("/")
				else:
					col_dict["fieldtype"] = col[1]

			col_dict["label"] = col[0]
			col_dict["fieldname"] = frappe.scrub(col[0])

		# dict
		else:
			col_dict.update(col)
			if "fieldname" not in col_dict:
				col_dict["fieldname"] = frappe.scrub(col_dict["label"])

		columns_dict[idx] = col_dict
		columns_dict[col_dict["fieldname"]] = col_dict

	return columns_dict

def get_user_match_filters(doctypes, user):
	match_filters = {}

	for dt in doctypes:
		filter_list = frappe.desk.reportview.build_match_conditions(dt, user, False)
		if filter_list:
			match_filters[dt] = filter_list

	return match_filters<|MERGE_RESOLUTION|>--- conflicted
+++ resolved
@@ -226,11 +226,7 @@
 				fieldname = column['fieldname']
 				key = (column['doctype'], fieldname)
 				link_field = column['link_field']
-<<<<<<< HEAD
-				row[fieldname] = custom_fields_data.get(key, {}).get(row[link_field])
-=======
 				row[fieldname] = custom_fields_data.get(key, {}).get(row.get(link_field))
->>>>>>> 28ed21b9
 
 	return data
 
