--- conflicted
+++ resolved
@@ -160,15 +160,9 @@
 									content = frappe.utils.md_to_html(content)
 									title = self.make_title(basepath, fname, content)
 									intro = self.make_intro(content)
-<<<<<<< HEAD
 									content = self.make_content(content, fpath, relpath, app)
 									self.db.sql('''INSERT INTO `help`(`path`, `content`, `title`, `intro`, `full_path`)
 										VALUES (%s, %s, %s, %s, %s)''', (relpath, content, title, intro, fpath))
-=======
-									content = self.make_content(content, fpath, relpath, app, docs_app)
-									self.db.sql('''insert into help(path, content, title, intro, full_path)
-										values (%s, %s, %s, %s, %s)''', (relpath, content, title, intro, fpath))
->>>>>>> a10bc819
 								except jinja2.exceptions.TemplateSyntaxError:
 									print("Invalid Jinja Template for {0}. Skipping".format(fpath))
 
