# Copyright (c) 2022, Frappe Technologies Pvt. Ltd. and Contributors
# License: MIT. See LICENSE

<<<<<<< HEAD
import os
from mimetypes import guess_type
from typing import TYPE_CHECKING
=======
from mimetypes import guess_type
>>>>>>> 0ef7e990

from werkzeug.wrappers import Response

import frappe
import frappe.sessions
import frappe.utils
from frappe import _, is_whitelisted
from frappe.core.doctype.server_script.server_script_utils import get_server_script_map
from frappe.utils import cint
from frappe.utils.csvutils import build_csv_response
from frappe.utils.image import optimize_image
from frappe.utils.response import build_response
<<<<<<< HEAD

if TYPE_CHECKING:
	from frappe.core.doctype.user.user import User
	from frappe.core.doctype.file.file import File

=======
>>>>>>> 0ef7e990

ALLOWED_MIMETYPES = (
	"image/png",
	"image/jpeg",
	"application/pdf",
	"application/msword",
	"application/vnd.openxmlformats-officedocument.wordprocessingml.document",
	"application/vnd.ms-excel",
	"application/vnd.openxmlformats-officedocument.spreadsheetml.sheet",
	"application/vnd.oasis.opendocument.text",
	"application/vnd.oasis.opendocument.spreadsheet",
)


def handle():
	"""handle request"""

	cmd = frappe.local.form_dict.cmd
	data = None

	if cmd != "login":
		data = execute_cmd(cmd)

	# data can be an empty string or list which are valid responses
	if data is not None:
		if isinstance(data, Response):
			# method returns a response object, pass it on
			return data

		# add the response to `message` label
		frappe.response["message"] = data

	return build_response("json")


def execute_cmd(cmd, from_async=False):
	"""execute a request as python module"""
	for hook in frappe.get_hooks("override_whitelisted_methods", {}).get(cmd, []):
		# override using the first hook
		cmd = hook
		break

	# via server script
	server_script = get_server_script_map().get("_api", {}).get(cmd)
	if server_script:
		return run_server_script(server_script)

	try:
		method = get_attr(cmd)
	except Exception as e:
		frappe.throw(_("Failed to get method for command {0} with {1}").format(cmd, e))

	if from_async:
		method = method.queue

	if method != run_doc_method:
		is_whitelisted(method)
		is_valid_http_method(method)

	return frappe.call(method, **frappe.form_dict)


def run_server_script(server_script):
	response = frappe.get_doc("Server Script", server_script).execute_method()

	# some server scripts return output using flags (empty dict by default),
	# while others directly modify frappe.response
	# return flags if not empty dict (this overwrites frappe.response.message)
	if response != {}:
		return response


def is_valid_http_method(method):
	if frappe.flags.in_safe_exec:
		return

	http_method = frappe.local.request.method

	if http_method not in frappe.allowed_http_methods_for_whitelisted_func[method]:
		throw_permission_error()


def throw_permission_error():
	frappe.throw(_("Not permitted"), frappe.PermissionError)


@frappe.whitelist(allow_guest=True)
def version():
	return frappe.__version__


@frappe.whitelist(allow_guest=True)
def logout():
	frappe.local.login_manager.logout()
	frappe.db.commit()


@frappe.whitelist(allow_guest=True)
def web_logout():
	frappe.local.login_manager.logout()
	frappe.db.commit()
	frappe.respond_as_web_page(
		_("Logged Out"), _("You have been successfully logged out"), indicator_color="green"
	)


@frappe.whitelist()
def uploadfile():
	ret = None

	try:
		if frappe.form_dict.get("from_form"):
			try:
				ret = frappe.get_doc(
					{
						"doctype": "File",
						"attached_to_name": frappe.form_dict.docname,
						"attached_to_doctype": frappe.form_dict.doctype,
						"attached_to_field": frappe.form_dict.docfield,
						"file_url": frappe.form_dict.file_url,
						"file_name": frappe.form_dict.filename,
						"is_private": frappe.utils.cint(frappe.form_dict.is_private),
						"content": frappe.form_dict.filedata,
						"decode": True,
					}
				)
				ret.save()
			except frappe.DuplicateEntryError:
				# ignore pass
				ret = None
				frappe.db.rollback()
		else:
			if frappe.form_dict.get("method"):
				method = frappe.get_attr(frappe.form_dict.method)
				is_whitelisted(method)
				ret = method()
	except Exception:
		frappe.errprint(frappe.utils.get_traceback())
		frappe.response["http_status_code"] = 500
		ret = None

	return ret


@frappe.whitelist(allow_guest=True)
def upload_file():
	user = None
	if frappe.session.user == "Guest":
		if frappe.get_system_settings("allow_guests_to_upload_files"):
			ignore_permissions = True
		else:
			raise frappe.PermissionError
	else:
		user: "User" = frappe.get_doc("User", frappe.session.user)
		ignore_permissions = False

	files = frappe.request.files
	is_private = frappe.form_dict.is_private
	doctype = frappe.form_dict.doctype
	docname = frappe.form_dict.docname
	fieldname = frappe.form_dict.fieldname
	file_url = frappe.form_dict.file_url
	folder = frappe.form_dict.folder or "Home"
	method = frappe.form_dict.method
	filename = frappe.form_dict.file_name
	optimize = frappe.form_dict.optimize
	content = None

	if "file" in files:
		file = files["file"]
		content = file.stream.read()
		filename = file.filename

		content_type = guess_type(filename)[0]
		if optimize and content_type.startswith("image/"):
			args = {"content": content, "content_type": content_type}
			if frappe.form_dict.max_width:
				args["max_width"] = int(frappe.form_dict.max_width)
			if frappe.form_dict.max_height:
				args["max_height"] = int(frappe.form_dict.max_height)
			content = optimize_image(**args)

	frappe.local.uploaded_file = content
	frappe.local.uploaded_filename = filename

	if not file_url and (frappe.session.user == "Guest" or (user and not user.has_desk_access())):
		filetype = guess_type(filename)[0]
		if filetype not in ALLOWED_MIMETYPES:
			frappe.throw(_("You can only upload JPG, PNG, PDF, or Microsoft documents."))

	if method:
		method = frappe.get_attr(method)
		is_whitelisted(method)
		return method()
	else:
<<<<<<< HEAD
		return frappe.get_doc({
			"doctype": "File",
			"attached_to_doctype": doctype,
			"attached_to_name": docname,
			"attached_to_field": fieldname,
			"folder": folder,
			"file_name": filename,
			"file_url": file_url,
			"is_private": cint(is_private),
			"content": content
		}).save(ignore_permissions=ignore_permissions)


@frappe.whitelist(allow_guest=True)
def download_file(file_url: str):
	"""
	Download file using token and REST API. Valid session or
	token is required to download private files.

	Method : GET
	Endpoints : download_file, frappe.core.doctype.file.file.download_file
	URL Params : file_name = /path/to/file relative to site path
	"""
	file: "File" = frappe.get_doc("File", {"file_url": file_url})
	if not file.is_downloadable():
		raise frappe.PermissionError

	frappe.local.response.filename = os.path.basename(file_url)
	frappe.local.response.filecontent = file.get_content()
	frappe.local.response.type = "download"
=======
		ret = frappe.get_doc(
			{
				"doctype": "File",
				"attached_to_doctype": doctype,
				"attached_to_name": docname,
				"attached_to_field": fieldname,
				"folder": folder,
				"file_name": filename,
				"file_url": file_url,
				"is_private": cint(is_private),
				"content": content,
			}
		)
		ret.save(ignore_permissions=ignore_permissions)
		return ret
>>>>>>> 0ef7e990


def get_attr(cmd):
	"""get method object from cmd"""
	if "." in cmd:
		method = frappe.get_attr(cmd)
	else:
		method = globals()[cmd]
	frappe.log("method:" + cmd)
	return method


@frappe.whitelist(allow_guest=True)
def ping():
	return "pong"


def run_doc_method(method, docs=None, dt=None, dn=None, arg=None, args=None):
	"""run a whitelisted controller method"""
	from inspect import getfullargspec

	if not args and arg:
		args = arg

	if dt:  # not called from a doctype (from a page)
		if not dn:
			dn = dt  # single
		doc = frappe.get_doc(dt, dn)

	else:
		docs = frappe.parse_json(docs)
		doc = frappe.get_doc(docs)
		doc._original_modified = doc.modified
		doc.check_if_latest()

	if not doc or not doc.has_permission("read"):
		throw_permission_error()

	try:
		args = frappe.parse_json(args)
	except ValueError:
		pass

	method_obj = getattr(doc, method)
	fn = getattr(method_obj, "__func__", method_obj)
	is_whitelisted(fn)
	is_valid_http_method(fn)

	fnargs = getfullargspec(method_obj).args

	if not fnargs or (len(fnargs) == 1 and fnargs[0] == "self"):
		response = doc.run_method(method)

	elif "args" in fnargs or not isinstance(args, dict):
		response = doc.run_method(method, args)

	else:
		response = doc.run_method(method, **args)

	frappe.response.docs.append(doc)
	if response is None:
		return

	# build output as csv
	if cint(frappe.form_dict.get("as_csv")):
		build_csv_response(response, _(doc.doctype).replace(" ", ""))
		return

	frappe.response["message"] = response


# for backwards compatibility
runserverobj = run_doc_method<|MERGE_RESOLUTION|>--- conflicted
+++ resolved
@@ -1,13 +1,9 @@
 # Copyright (c) 2022, Frappe Technologies Pvt. Ltd. and Contributors
 # License: MIT. See LICENSE
 
-<<<<<<< HEAD
 import os
 from mimetypes import guess_type
 from typing import TYPE_CHECKING
-=======
-from mimetypes import guess_type
->>>>>>> 0ef7e990
 
 from werkzeug.wrappers import Response
 
@@ -20,14 +16,10 @@
 from frappe.utils.csvutils import build_csv_response
 from frappe.utils.image import optimize_image
 from frappe.utils.response import build_response
-<<<<<<< HEAD
 
 if TYPE_CHECKING:
+	from frappe.core.doctype.file.file import File
 	from frappe.core.doctype.user.user import User
-	from frappe.core.doctype.file.file import File
-
-=======
->>>>>>> 0ef7e990
 
 ALLOWED_MIMETYPES = (
 	"image/png",
@@ -223,39 +215,7 @@
 		is_whitelisted(method)
 		return method()
 	else:
-<<<<<<< HEAD
-		return frappe.get_doc({
-			"doctype": "File",
-			"attached_to_doctype": doctype,
-			"attached_to_name": docname,
-			"attached_to_field": fieldname,
-			"folder": folder,
-			"file_name": filename,
-			"file_url": file_url,
-			"is_private": cint(is_private),
-			"content": content
-		}).save(ignore_permissions=ignore_permissions)
-
-
-@frappe.whitelist(allow_guest=True)
-def download_file(file_url: str):
-	"""
-	Download file using token and REST API. Valid session or
-	token is required to download private files.
-
-	Method : GET
-	Endpoints : download_file, frappe.core.doctype.file.file.download_file
-	URL Params : file_name = /path/to/file relative to site path
-	"""
-	file: "File" = frappe.get_doc("File", {"file_url": file_url})
-	if not file.is_downloadable():
-		raise frappe.PermissionError
-
-	frappe.local.response.filename = os.path.basename(file_url)
-	frappe.local.response.filecontent = file.get_content()
-	frappe.local.response.type = "download"
-=======
-		ret = frappe.get_doc(
+		return frappe.get_doc(
 			{
 				"doctype": "File",
 				"attached_to_doctype": doctype,
@@ -267,10 +227,26 @@
 				"is_private": cint(is_private),
 				"content": content,
 			}
-		)
-		ret.save(ignore_permissions=ignore_permissions)
-		return ret
->>>>>>> 0ef7e990
+		).save(ignore_permissions=ignore_permissions)
+
+
+@frappe.whitelist(allow_guest=True)
+def download_file(file_url: str):
+	"""
+	Download file using token and REST API. Valid session or
+	token is required to download private files.
+
+	Method : GET
+	Endpoints : download_file, frappe.core.doctype.file.file.download_file
+	URL Params : file_name = /path/to/file relative to site path
+	"""
+	file: "File" = frappe.get_doc("File", {"file_url": file_url})
+	if not file.is_downloadable():
+		raise frappe.PermissionError
+
+	frappe.local.response.filename = os.path.basename(file_url)
+	frappe.local.response.filecontent = file.get_content()
+	frappe.local.response.type = "download"
 
 
 def get_attr(cmd):
