{
 "actions": [],
 "creation": "2021-05-21 23:05:45.342114",
 "doctype": "DocType",
 "editable_grid": 1,
 "engine": "InnoDB",
 "field_order": [
  "ui_tour",
  "is_table_field",
  "section_break_2",
  "title",
  "parent_fieldname",
  "fieldname",
  "element_selector",
  "parent_element_selector",
  "description",
  "ondemand_description",
  "column_break_2",
  "position",
  "hide_buttons",
  "popover_element",
  "modal_trigger",
  "offset_x",
  "offset_y",
  "next_on_click",
  "label",
  "fieldtype",
  "has_next_condition",
  "next_step_condition",
  "next_form_tour",
  "section_break_13",
  "child_doctype"
 ],
 "fields": [
  {
   "fieldname": "title",
   "fieldtype": "Data",
   "in_list_view": 1,
   "label": "Title",
   "reqd": 1
  },
  {
   "columns": 4,
   "fieldname": "description",
   "fieldtype": "HTML Editor",
   "ignore_xss_filter": 1,
   "in_list_view": 1,
   "label": "Description",
   "reqd": 1
  },
  {
   "depends_on": "eval: (!doc.ui_tour && (!doc.is_table_field || (doc.is_table_field && doc.parent_fieldname)))",
   "fieldname": "fieldname",
   "fieldtype": "Select",
   "label": "Fieldname",
   "mandatory_depends_on": "eval: (!doc.ui_tour)"
  },
  {
   "depends_on": "eval:(!doc.ui_tour)",
   "fieldname": "label",
   "fieldtype": "Data",
   "in_list_view": 1,
   "label": "Label",
   "read_only": 1
  },
  {
   "fieldname": "column_break_2",
   "fieldtype": "Column Break"
  },
  {
   "default": "Bottom",
   "fieldname": "position",
   "fieldtype": "Select",
   "label": "Position",
   "options": "Left\nLeft Center\nLeft Bottom\nTop\nTop Center\nTop Right\nRight\nRight Center\nRight Bottom\nBottom\nBottom Center\nBottom Right\nMid Center"
  },
  {
   "depends_on": "has_next_condition",
   "fieldname": "next_step_condition",
   "fieldtype": "Code",
   "label": "Next Step Condition",
   "oldfieldname": "condition",
   "options": "JS"
  },
  {
   "default": "0",
   "depends_on": "eval:(!doc.ui_tour)",
   "fieldname": "has_next_condition",
   "fieldtype": "Check",
   "label": "Has Next Condition"
  },
  {
   "default": "0",
   "depends_on": "eval:(!doc.ui_tour)",
   "fieldname": "fieldtype",
   "fieldtype": "Data",
   "label": "Fieldtype",
   "read_only": 1
  },
  {
   "default": "0",
   "depends_on": "eval:(!doc.ui_tour)",
   "fieldname": "is_table_field",
   "fieldtype": "Check",
   "label": "Is Table Field"
  },
  {
   "fieldname": "section_break_2",
   "fieldtype": "Section Break"
  },
  {
   "fieldname": "section_break_13",
   "fieldtype": "Section Break",
   "hidden": 1,
   "label": "Hidden Fields"
  },
  {
   "fieldname": "child_doctype",
   "fieldtype": "Data",
   "hidden": 1,
   "label": "Child Doctype",
   "read_only": 1
  },
  {
   "depends_on": "eval: (!doc.ui_tour || doc.is_table_field)",
   "fieldname": "parent_fieldname",
   "fieldtype": "Select",
   "label": "Parent Field",
   "mandatory_depends_on": "is_table_field"
  },
  {
   "default": "0",
   "fetch_from": "next_form_tour.ui_tour",
   "fieldname": "ui_tour",
   "fieldtype": "Check",
   "in_list_view": 1,
   "label": "UI Tour"
  },
  {
   "depends_on": "eval:(doc.ui_tour)",
   "description": "CSS selector for the element you want to highlight.",
   "fieldname": "element_selector",
   "fieldtype": "Data",
   "label": "Element Selector",
   "mandatory_depends_on": "eval:(doc.ui_tour)"
  },
  {
   "depends_on": "eval:(doc.ui_tour)",
   "description": "Mozilla doesn't support :has() so you can pass parent selector here as workaround",
   "fieldname": "parent_element_selector",
   "fieldtype": "Data",
   "label": "Parent Element Selector"
  },
  {
   "depends_on": "eval:(doc.ui_tour)",
   "fieldname": "next_form_tour",
   "fieldtype": "Link",
   "label": "Next Form Tour",
   "options": "Form Tour"
  },
  {
   "default": "0",
   "depends_on": "eval:(doc.ui_tour)",
   "description": "Hide Previous, Next and Close button on highlight dialog.",
   "fieldname": "hide_buttons",
   "fieldtype": "Check",
   "label": "Hide Buttons"
  },
  {
   "default": "0",
   "depends_on": "eval:(doc.ui_tour)",
   "description": "Move to next step when clicked inside highlighted area.",
   "fieldname": "next_on_click",
   "fieldtype": "Check",
   "label": "Next on Click"
  },
  {
   "default": "0",
   "depends_on": "eval:(doc.ui_tour)",
   "description": "when clicked on element it will focus popover if present.",
   "fieldname": "popover_element",
   "fieldtype": "Check",
   "label": "Popover Element"
  },
  {
   "default": "0",
   "depends_on": "eval:(doc.ui_tour)",
   "fieldname": "offset_x",
   "fieldtype": "Int",
   "label": "Offset X"
  },
  {
   "default": "0",
   "depends_on": "eval:(doc.ui_tour)",
   "fieldname": "offset_y",
   "fieldtype": "Int",
   "label": "Offset Y"
  },
  {
   "default": "0",
   "depends_on": "eval:(doc.ui_tour)",
   "description": "Enable if on click\nopens modal.",
   "fieldname": "modal_trigger",
   "fieldtype": "Check",
   "label": "Modal Trigger"
  },
  {
   "columns": 4,
   "depends_on": "eval: (doc.popover_element || doc.modal_trigger)",
   "fieldname": "ondemand_description",
   "fieldtype": "HTML Editor",
   "ignore_xss_filter": 1,
   "in_list_view": 1,
   "label": "Popover or Modal Description"
  }
 ],
 "index_web_pages_for_search": 1,
 "istable": 1,
 "links": [],
<<<<<<< HEAD
 "modified": "2023-05-19 16:35:14.424275",
=======
 "modified": "2023-05-23 13:09:15.923043",
>>>>>>> 22e3ec8b
 "modified_by": "Administrator",
 "module": "Desk",
 "name": "Form Tour Step",
 "owner": "Administrator",
 "permissions": [],
 "sort_field": "modified",
 "sort_order": "DESC",
 "states": [],
 "track_changes": 1
}<|MERGE_RESOLUTION|>--- conflicted
+++ resolved
@@ -217,11 +217,7 @@
  "index_web_pages_for_search": 1,
  "istable": 1,
  "links": [],
-<<<<<<< HEAD
- "modified": "2023-05-19 16:35:14.424275",
-=======
  "modified": "2023-05-23 13:09:15.923043",
->>>>>>> 22e3ec8b
  "modified_by": "Administrator",
  "module": "Desk",
  "name": "Form Tour Step",
