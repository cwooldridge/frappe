--- conflicted
+++ resolved
@@ -246,11 +246,6 @@
 		for col in columns:
 			if not row.get(col.fieldname):
 				continue
-<<<<<<< HEAD
-			
-=======
-
->>>>>>> fa677715
 			if col.fieldtype == "Link":
 				if col.options and col.options != "Currency":
 					row[col.fieldname] = get_link_to_form(col.options, row[col.fieldname])
