--- conflicted
+++ resolved
@@ -1,19 +1,11 @@
 # Copyright (c) 2015, Frappe Technologies Pvt. Ltd. and Contributors
 # MIT License. See license.txt
 
-<<<<<<< HEAD
+from __future__ import print_function, unicode_literals
+
 import json
 import os
 
-=======
-from __future__ import unicode_literals, print_function
-
-from six.moves import input
-from frappe.defaults import _clear_cache
-
-import os, json, subprocess, shutil
-import click
->>>>>>> a7c7e0d5
 import frappe
 import frappe.database
 
@@ -46,7 +38,6 @@
 
 
 def install_app(name, verbose=False, set_as_patched=True):
-	from frappe.core.doctype.scheduled_job_type.scheduled_job_type import sync_jobs
 	from frappe.model.sync import sync_for
 	from frappe.modules.utils import sync_customizations
 	from frappe.utils.fixtures import sync_fixtures
@@ -118,16 +109,13 @@
 
 
 def remove_from_installed_apps(app_name):
+	from frappe.defaults import _clear_cache
+
 	installed_apps = frappe.get_installed_apps()
 	if app_name in installed_apps:
 		installed_apps.remove(app_name)
-<<<<<<< HEAD
-		frappe.db.set_global("installed_apps", json.dumps(installed_apps))
-		frappe.get_single("Installed Applications").update_versions()
-=======
 		frappe.db.set_value("DefaultValue", {"defkey": "installed_apps"}, "defvalue", json.dumps(installed_apps))
 		_clear_cache("__global")
->>>>>>> a7c7e0d5
 		frappe.db.commit()
 		if frappe.flags.in_install:
 			post_install()
@@ -286,6 +274,8 @@
 
 
 def get_conf_params(db_name=None, db_password=None):
+	from six.moves import input
+
 	if not db_name:
 		db_name = input("Database Name: ")
 		if not db_name:
