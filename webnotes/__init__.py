--- conflicted
+++ resolved
@@ -84,15 +84,10 @@
 def init(site, sites_path=None):
 	if getattr(local, "initialised", None):
 		return
-<<<<<<< HEAD
-	
-	local.initialised = True
-=======
 
 	if not sites_path:
 		sites_path = '.'
 		
->>>>>>> d3f9860a
 	local.error_log = []
 	local.site = site
 	local.sites_path = sites_path
@@ -102,12 +97,6 @@
 	local.response = _dict({})
 	local.lang = "en"
 	local.request_method = request.method if request else None
-<<<<<<< HEAD
-	local.conf = get_conf(site)
-	local.flags = _dict({})
-	local.rollback_observers = []
-	local.restrictions = None
-=======
 	local.conf = _dict(get_site_config())
 	local.initialised = True
 	local.flags = _dict({})
@@ -115,6 +104,7 @@
 	local.module_app = None
 	local.app_modules = None
 	local.user = None
+	local.restrictions = None
 
 	setup_module_map()
 
@@ -125,7 +115,6 @@
 			return json.load(f)
 	else:
 		return _dict()
->>>>>>> d3f9860a
 
 def destroy():
 	"""closes connection and releases werkzeug local"""
@@ -156,13 +145,8 @@
 class DoesNotExistError(ValidationError): pass
 class MandatoryError(ValidationError): pass
 class InvalidSignatureError(ValidationError): pass
-<<<<<<< HEAD
-
-def getTraceback():
-=======
 		
 def get_traceback():
->>>>>>> d3f9860a
 	import utils
 	return utils.get_traceback()
 
@@ -210,32 +194,6 @@
 	msgprint(msg, raise_exception=exc)
 
 def create_folder(path):
-<<<<<<< HEAD
-	try:
-		os.makedirs(path)
-	except OSError, e:
-		if e.args[0]!=17:
-			raise
-
-def create_symlink(source_path, link_path):
-	try:
-		os.symlink(source_path, link_path)
-	except OSError, e:
-		if e.args[0]!=17:
-			raise
-
-def remove_file(path):
-	try:
-		os.remove(path)
-	except OSError, e:
-		if e.args[0]!=2:
-			raise
-
-def connect(db_name=None, password=None, site=None):
-	import webnotes.db
-	init(site=site)
-	local.conn = webnotes.db.Database(user=db_name, password=password)
-=======
 	if not os.path.exists(path): os.makedirs(path)
 			
 def connect(site=None, db_name=None):
@@ -243,7 +201,6 @@
 	if site:
 		init(site)
 	local.conn = Database(user=db_name or local.conf.db_name)
->>>>>>> d3f9860a
 	local.response = _dict()
 	local.form_dict = _dict()
 	local.session = _dict()
@@ -256,27 +213,7 @@
 	local.restrictions = None
 
 def get_request_header(key, default=None):
-<<<<<<< HEAD
-	try:
-		return request.headers.get(key, default)
-	except Exception, e:
-		return None
-
-logger = None
-
-def get_db_password(db_name):
-	"""get db password from conf"""
-	if 'get_db_password' in conf:
-		return conf.get_db_password(db_name)
-	
-	elif 'db_password' in conf:
-		return conf.db_password
-	
-	else:
-		return db_name
-=======
 	return request.headers.get(key, default)
->>>>>>> d3f9860a
 
 logger = None
 whitelisted = []
@@ -308,67 +245,13 @@
 	myroles = set(get_roles())
 	if not roles.intersection(myroles):
 		raise PermissionError
-<<<<<<< HEAD
-
-class HashAuthenticatedCommand(object):
-	def __init__(self):
-		if hasattr(self, 'command'):
-			import inspect
-			self.fnargs, varargs, varkw, defaults = inspect.getargspec(self.command)
-			self.fnargs.append('signature')
-	
-	def __call__(self, *args, **kwargs):
-		signature = kwargs.pop('signature')
-		if self.verify_signature(kwargs, signature):
-			return self.command(*args, **kwargs)
-		else:
-			self.signature_error()
-	
-	def command(self):
-		raise NotImplementedError
-	
-	def signature_error(self):
-		raise InvalidSignatureError
-	
-	def get_signature(self, params, ignore_params=None):
-		import hmac
-		params = self.get_param_string(params, ignore_params=ignore_params)
-		secret = "secret"
-		signature = hmac.new(self.get_nonce())
-		signature.update(secret)
-		signature.update(params)
-		return signature.hexdigest()
-	
-	def get_param_string(self, params, ignore_params=None):
-		if not ignore_params:
-			ignore_params = []
-		params = [unicode(param) for param in params if param not in ignore_params]
-		params = ''.join(params)
-		return params
-	
-	def get_nonce():
-		raise NotImplementedError
-	
-	def verify_signature(self, params, signature):
-		if signature == self.get_signature(params):
-			return True
-		return False
-
-def clear_cache(user=None, doctype=None, sessions_only=False):
-	"""clear cache"""
-	if sessions_only:
-		from webnotes.sessions import clear_all_session_cache
-		clear_all_session_cache()
-		return
-=======
 			
 def clear_cache(user=None, doctype=None):
 	"""clear cache"""
 	import webnotes.sessions
->>>>>>> d3f9860a
 	if doctype:
-		from webnotes.model.doctype import clear_cache
-		webnotes.sessions.clear_cache(doctype)
+		import webnotes.model.doctype
+		webnotes.model.doctype.clear_cache(doctype)
 		reset_metadata_version()
 	elif user:
 		webnotes.sessions.clear_cache(user)
@@ -612,16 +495,6 @@
 	local.message = "<h3>" + title + "</h3>" + html
 	local.response['type'] = 'page'
 	local.response['page_name'] = 'message.html'
-<<<<<<< HEAD
-
-def load_json(obj):
-	if isinstance(obj, basestring):
-		try:
-			obj = json.loads(obj)
-		except ValueError:
-			pass
-=======
->>>>>>> d3f9860a
 	
 	return obj
 
@@ -640,17 +513,6 @@
 jenv = None
 
 def get_jenv():
-<<<<<<< HEAD
-	from jinja2 import Environment, FileSystemLoader
-	from webnotes.utils import get_base_path, global_date_format
-	from markdown2 import markdown
-	from json import dumps
-	
-	jenv = Environment(loader = FileSystemLoader(get_base_path()))
-	jenv.filters["global_date_format"] = global_date_format
-	jenv.filters["markdown"] = markdown
-	jenv.filters["json"] = dumps
-=======
 	global jenv
 	if not jenv:
 		from jinja2 import Environment, ChoiceLoader, PackageLoader
@@ -665,79 +527,8 @@
 		jenv.filters["global_date_format"] = global_date_format
 		jenv.filters["markdown"] = markdown
 		jenv.filters["json"] = dumps
->>>>>>> d3f9860a
 	
 	return jenv
 
 def get_template(path):
-<<<<<<< HEAD
-	return get_jenv().get_template(path)
-
-_config = None
-def get_config():
-	global _config
-	if not _config:
-		import webnotes.utils, json
-		_config = _dict()
-		
-		def update_config(path):
-			try:
-				with open(path, "r") as configfile:
-					this_config = json.loads(configfile.read())
-					for key, val in this_config.items():
-						if isinstance(val, dict):
-							_config.setdefault(key, _dict()).update(val)
-						else:
-							_config[key] = val
-			except IOError:
-				pass
-		
-		update_config(webnotes.utils.get_path("lib", "config.json"))
-		update_config(webnotes.utils.get_path("app", "config.json"))
-	
-	return _config
-
-def get_conf(site):
-	# TODO Should be heavily cached!
-	import conf
-	site_config = _dict({})
-	conf = site_config.update(conf.__dict__)
-	
-	if not conf.get("files_path"):
-		conf["files_path"] = os.path.join("public", "files")
-	if not conf.get("plugins_path"):
-		conf["plugins_path"] = "plugins"
-	
-	if conf.sites_dir and site:
-		out = get_site_config(conf.sites_dir, site)
-		if not out:
-			raise NotFound()
-		
-		site_config.update(out)
-		site_config["site_config"] = out
-		site_config['site'] = site
-		return site_config
-	
-	else:
-		return conf
-
-def get_site_config(sites_dir, site):
-	conf_path = get_conf_path(sites_dir, site)
-	if os.path.exists(conf_path):
-		with open(conf_path, 'r') as f:
-			return json.load(f)
-
-def get_conf_path(sites_dir, site):
-	from webnotes.utils import get_site_base_path
-	return os.path.join(get_site_base_path(sites_dir=sites_dir,
-			hostname=site), 'site_config.json')
-
-def validate_versions():
-	config = get_config()
-	framework_version = semantic_version.Version(config['framework_version'])
-	spec = semantic_version.Spec(config['requires_framework_version'])
-	if not spec.match(framework_version):
-		raise Exception, "Framework version out of sync"
-=======
-	return get_jenv().get_template(path)
->>>>>>> d3f9860a
+	return get_jenv().get_template(path)