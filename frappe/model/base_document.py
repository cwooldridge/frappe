# Copyright (c) 2022, Frappe Technologies Pvt. Ltd. and Contributors
# License: MIT. See LICENSE
import datetime

import frappe
from frappe import _
from frappe.model import child_table_fields, default_fields, display_fieldtypes, table_fields
from frappe.model.naming import set_new_name
from frappe.model.utils.link_count import notify_link_count
from frappe.modules import load_doctype_module
from frappe.utils import cast_fieldtype, cint, cstr, flt, now, sanitize_html, strip_html
from frappe.utils.html_utils import unescape_html
from frappe.model.docstatus import DocStatus

max_positive_value = {
	'smallint': 2 ** 15,
	'int': 2 ** 31,
	'bigint': 2 ** 63
}

DOCTYPES_FOR_DOCTYPE = ('DocType', 'DocField', 'DocPerm', 'DocType Action', 'DocType Link')


def get_controller(doctype):
	"""Returns the **class** object of the given DocType.
	For `custom` type, returns `frappe.model.document.Document`.

	:param doctype: DocType name as string."""

	def _get_controller():
		from frappe.model.document import Document
		from frappe.utils.nestedset import NestedSet

		module_name, custom = frappe.db.get_value(
			"DocType", doctype, ("module", "custom"), cache=True
		) or ("Core", False)

		if custom:
			is_tree = frappe.db.get_value(
				"DocType", doctype, "is_tree", ignore=True, cache=True
			)
			_class = NestedSet if is_tree else Document
		else:
			class_overrides = frappe.get_hooks('override_doctype_class')
			if class_overrides and class_overrides.get(doctype):
				import_path = class_overrides[doctype][-1]
				module_path, classname = import_path.rsplit('.', 1)
				module = frappe.get_module(module_path)
				if not hasattr(module, classname):
					raise ImportError('{0}: {1} does not exist in module {2}'.format(doctype, classname, module_path))
			else:
				module = load_doctype_module(doctype, module_name)
				classname = doctype.replace(" ", "").replace("-", "")

			if hasattr(module, classname):
				_class = getattr(module, classname)
				if issubclass(_class, BaseDocument):
					_class = getattr(module, classname)
				else:
					raise ImportError(doctype)
			else:
				raise ImportError(doctype)
		return _class

	if frappe.local.dev_server:
		return _get_controller()

	site_controllers = frappe.controllers.setdefault(frappe.local.site, {})
	if doctype not in site_controllers:
		site_controllers[doctype] = _get_controller()

	return site_controllers[doctype]

class BaseDocument(object):
	ignore_in_setter = ("doctype", "_meta", "meta", "_table_fields", "_valid_columns")

	def __init__(self, d):
		if d.get("doctype"):
			self.doctype = d["doctype"]

		self.update(d)
		self.dont_update_if_missing = []

		if hasattr(self, "__setup__"):
			self.__setup__()

	@property
	def meta(self):
		if not getattr(self, "_meta", None):
			self._meta = frappe.get_meta(self.doctype)

		return self._meta

	def __getstate__(self):
		self._meta = None
		return self.__dict__

	def update(self, d):
		""" Update multiple fields of a doctype using a dictionary of key-value pairs.

		Example:
			doc.update({
				"user": "admin",
				"balance": 42000
			})
		"""

<<<<<<< HEAD
		# first set default field values of base document
		for key in default_fields:
			if key in d:
				self.set(key, d[key])
=======
		# set name first, as it is used a reference in child document
		if "name" in d:
			self.name = d["name"]
>>>>>>> ba60d444

		for key, value in d.items():
			self.set(key, value)

		return self

	def update_if_missing(self, d):
		if isinstance(d, BaseDocument):
			d = d.get_valid_dict()

		if "doctype" in d:
			self.set("doctype", d.get("doctype"))
		for key, value in d.items():
			# dont_update_if_missing is a list of fieldnames, for which, you don't want to set default value
			if (self.get(key) is None) and (value is not None) and (key not in self.dont_update_if_missing):
				self.set(key, value)

	def get_db_value(self, key):
		return frappe.db.get_value(self.doctype, self.name, key)

	def get(self, key=None, filters=None, limit=None, default=None):
		if key:
			if isinstance(key, dict):
				return _filter(self.get_all_children(), key, limit=limit)
			if filters:
				if isinstance(filters, dict):
					value = _filter(self.__dict__.get(key, []), filters, limit=limit)
				else:
					default = filters
					filters = None
					value = self.__dict__.get(key, default)
			else:
				value = self.__dict__.get(key, default)

			if value is None and key in (
				d.fieldname for d in self.meta.get_table_fields()
			):
				value = []
				self.set(key, value)

			if limit and isinstance(value, (list, tuple)) and len(value) > limit:
				value = value[:limit]

			return value
		else:
			return self.__dict__

	def getone(self, key, filters=None):
		return self.get(key, filters=filters, limit=1)[0]

	def set(self, key, value, as_value=False):
		if key in self.ignore_in_setter:
			return

		if isinstance(value, list) and not as_value:
			self.__dict__[key] = []
			self.extend(key, value)
		else:
			self.__dict__[key] = value

	def delete_key(self, key):
		if key in self.__dict__:
			del self.__dict__[key]

	def append(self, key, value=None):
		""" Append an item to a child table.

		Example:
			doc.append("childtable", {
				"child_table_field": "value",
				"child_table_int_field": 0,
				...
			})
		"""
		if value is None:
			value={}
		if isinstance(value, (dict, BaseDocument)):
			if not self.__dict__.get(key):
				self.__dict__[key] = []

			value = self._init_child(value, key)
			self.__dict__[key].append(value)

			# reference parent document
			value.parent_doc = self

			return value
		else:

			# metaclasses may have arbitrary lists
			# which we can ignore
			if (getattr(self, '_metaclass', None)
				or self.__class__.__name__ in ('Meta', 'FormMeta', 'DocField')):
				return value

			raise ValueError(
				'Document for field "{0}" attached to child table of "{1}" must be a dict or BaseDocument, not {2} ({3})'.format(key,
					self.name, str(type(value))[1:-1], value)
			)

	def extend(self, key, value):
		if isinstance(value, list):
			for v in value:
				self.append(key, v)
		else:
			raise ValueError

	def remove(self, doc):
		# Usage: from the parent doc, pass the child table doc
		# to remove that child doc from the child table, thus removing it from the parent doc
		if doc.get("parentfield"):
			self.get(doc.parentfield).remove(doc)

	def _init_child(self, value, key):
		if not self.doctype:
			return value

		if not isinstance(value, BaseDocument):
			value["doctype"] = self.get_table_field_doctype(key)
			if not value["doctype"]:
				raise AttributeError(key)

			value = get_controller(value["doctype"])(value)
			value.init_valid_columns()

		value.parent = self.name
		value.parenttype = self.doctype
		value.parentfield = key

		if value.docstatus is None:
			value.docstatus = DocStatus.draft()

		if not getattr(value, "idx", None):
			value.idx = len(self.get(key) or []) + 1

		if not getattr(value, "name", None):
			value.__dict__['__islocal'] = 1

		return value

	def get_valid_dict(self, sanitize=True, convert_dates_to_str=False, ignore_nulls=False, ignore_virtual=False):
		d = frappe._dict()
		for fieldname in self.meta.get_valid_columns():
			d[fieldname] = self.get(fieldname)

			# if no need for sanitization and value is None, continue
			if not sanitize and d[fieldname] is None:
				continue

			df = self.meta.get_field(fieldname)

			if df and df.get("is_virtual"):
				if ignore_virtual:
					del d[fieldname]
					continue

				from frappe.utils.safe_exec import get_safe_globals

				if d[fieldname] is None:
					if df.get("options"):
						d[fieldname] = frappe.safe_eval(
							code=df.get("options"),
							eval_globals=get_safe_globals(),
							eval_locals={"doc": self},
						)
					else:
						_val = getattr(self, fieldname, None)
						if _val and not callable(_val):
							d[fieldname] = _val
			elif df:
				if df.fieldtype=="Check":
					d[fieldname] = 1 if cint(d[fieldname]) else 0

				elif df.fieldtype=="Int" and not isinstance(d[fieldname], int):
					d[fieldname] = cint(d[fieldname])

				elif df.fieldtype in ("Currency", "Float", "Percent") and not isinstance(d[fieldname], float):
					d[fieldname] = flt(d[fieldname])

				elif df.fieldtype in ("Datetime", "Date", "Time") and d[fieldname]=="":
					d[fieldname] = None

				elif df.get("unique") and cstr(d[fieldname]).strip()=="":
					# unique empty field should be set to None
					d[fieldname] = None

				if isinstance(d[fieldname], list) and df.fieldtype not in table_fields:
					frappe.throw(_('Value for {0} cannot be a list').format(_(df.label)))

			if convert_dates_to_str and isinstance(d[fieldname], (
				datetime.datetime,
				datetime.date,
				datetime.time,
				datetime.timedelta
			)):
				d[fieldname] = str(d[fieldname])

			if d[fieldname] is None and ignore_nulls:
				del d[fieldname]

		return d

	def init_valid_columns(self):
		for key in default_fields:
			if key not in self.__dict__:
				self.__dict__[key] = None

			if self.__dict__[key] is None:
				if key == "docstatus":
					self.docstatus = DocStatus.draft()
				elif key == "idx":
					self.__dict__[key] = 0

		for key in self.get_valid_columns():
			if key not in self.__dict__:
				self.__dict__[key] = None

	def get_valid_columns(self):
		if self.doctype not in frappe.local.valid_columns:
			if self.doctype in DOCTYPES_FOR_DOCTYPE:
				from frappe.model.meta import get_table_columns
				valid = get_table_columns(self.doctype)
			else:
				valid = self.meta.get_valid_columns()

			frappe.local.valid_columns[self.doctype] = valid

		return frappe.local.valid_columns[self.doctype]

	def is_new(self):
		return self.get("__islocal")

	@property
	def docstatus(self):
		return DocStatus(self.get("docstatus"))

	@docstatus.setter
	def docstatus(self, value):
		self.__dict__["docstatus"] = DocStatus(cint(value))

	def as_dict(self, no_nulls=False, no_default_fields=False, convert_dates_to_str=False, no_child_table_fields=False):
		doc = self.get_valid_dict(convert_dates_to_str=convert_dates_to_str)
		doc["doctype"] = self.doctype

		for df in self.meta.get_table_fields():
			children = self.get(df.fieldname) or []
			doc[df.fieldname] = [
				d.as_dict(
					convert_dates_to_str=convert_dates_to_str,
					no_nulls=no_nulls,
					no_default_fields=no_default_fields,
					no_child_table_fields=no_child_table_fields
				) for d in children
			]

		if no_nulls:
			for k in list(doc):
				if doc[k] is None:
					del doc[k]

		if no_default_fields:
			for k in list(doc):
				if k in default_fields:
					del doc[k]

		if no_child_table_fields:
			for k in list(doc):
				if k in child_table_fields:
					del doc[k]

		for key in ("_user_tags", "__islocal", "__onload", "_liked_by", "__run_link_triggers", "__unsaved"):
			if self.get(key):
				doc[key] = self.get(key)

		return doc

	def as_json(self):
		return frappe.as_json(self.as_dict())

	def get_table_field_doctype(self, fieldname):
		try:
			return self.meta.get_field(fieldname).options
		except AttributeError:
			if self.doctype == 'DocType':
				return dict(links='DocType Link', actions='DocType Action', states='DocType State').get(fieldname)
			raise

	def get_parentfield_of_doctype(self, doctype):
		fieldname = [df.fieldname for df in self.meta.get_table_fields() if df.options==doctype]
		return fieldname[0] if fieldname else None

	def db_insert(self, ignore_if_duplicate=False):
		"""INSERT the document (with valid columns) in the database.

			args:
				ignore_if_duplicate: ignore primary key collision
								at database level (postgres)
								in python (mariadb)
		"""
		if not self.name:
			# name will be set by document class in most cases
			set_new_name(self)

		conflict_handler = ""
		# On postgres we can't implcitly ignore PK collision
		# So instruct pg to ignore `name` field conflicts
		if ignore_if_duplicate and frappe.db.db_type == "postgres":
			conflict_handler = "on conflict (name) do nothing"

		if not self.creation:
			self.creation = self.modified = now()
			self.created_by = self.modified_by = frappe.session.user

		# if doctype is "DocType", don't insert null values as we don't know who is valid yet
		d = self.get_valid_dict(
			convert_dates_to_str=True,
			ignore_nulls=self.doctype in DOCTYPES_FOR_DOCTYPE,
			ignore_virtual=True,
		)

		columns = list(d)
		try:
			frappe.db.sql("""INSERT INTO `tab{doctype}` ({columns})
					VALUES ({values}) {conflict_handler}""".format(
					doctype=self.doctype,
					columns=", ".join("`"+c+"`" for c in columns),
					values=", ".join(["%s"] * len(columns)),
					conflict_handler=conflict_handler
				), list(d.values()))
		except Exception as e:
			if frappe.db.is_primary_key_violation(e):
				if self.meta.autoname=="hash":
					# hash collision? try again
					frappe.flags.retry_count = (frappe.flags.retry_count or 0) + 1
					if frappe.flags.retry_count > 5 and not frappe.flags.in_test:
						raise
					self.name = None
					self.db_insert()
					return

				if not ignore_if_duplicate:
					frappe.msgprint(_("{0} {1} already exists")
							.format(self.doctype, frappe.bold(self.name)),
							title=_("Duplicate Name"), indicator="red")
					raise frappe.DuplicateEntryError(self.doctype, self.name, e)

			elif frappe.db.is_unique_key_violation(e):
				# unique constraint
				self.show_unique_validation_message(e)

			else:
				raise

		self.set("__islocal", False)

	def db_update(self):
		if self.get("__islocal") or not self.name:
			self.db_insert()
			return

		d = self.get_valid_dict(convert_dates_to_str=True, ignore_nulls = self.doctype in DOCTYPES_FOR_DOCTYPE)

		# don't update name, as case might've been changed
		name = d['name']
		del d['name']

		columns = list(d)

		try:
			frappe.db.sql("""UPDATE `tab{doctype}`
				SET {values} WHERE `name`=%s""".format(
					doctype = self.doctype,
					values = ", ".join("`"+c+"`=%s" for c in columns)
				), list(d.values()) + [name])
		except Exception as e:
			if frappe.db.is_unique_key_violation(e):
				self.show_unique_validation_message(e)
			else:
				raise

	def db_update_all(self):
		"""Raw update parent + children
		DOES NOT VALIDATE AND CALL TRIGGERS"""
		self.db_update()
		for df in self.meta.get_table_fields():
			for doc in self.get(df.fieldname):
				doc.db_update()

	def show_unique_validation_message(self, e):
		if frappe.db.db_type != 'postgres':
			fieldname = str(e).split("'")[-2]
			label = None

			# MariaDB gives key_name in error. Extracting fieldname from key name
			try:
				fieldname = self.get_field_name_by_key_name(fieldname)
			except IndexError:
				pass

			label = self.get_label_from_fieldname(fieldname)

			frappe.msgprint(_("{0} must be unique").format(label or fieldname))

		# this is used to preserve traceback
		raise frappe.UniqueValidationError(self.doctype, self.name, e)

	def get_field_name_by_key_name(self, key_name):
		"""MariaDB stores a mapping between `key_name` and `column_name`.
		This function returns the `column_name` associated with the `key_name` passed

		Args:
			key_name (str): The name of the database index.

		Raises:
			IndexError: If the key is not found in the table.

		Returns:
			str: The column name associated with the key.
		"""
		return frappe.db.sql(f"""
			SHOW
				INDEX
			FROM
				`tab{self.doctype}`
			WHERE
				key_name=%s
			AND
				Non_unique=0
			""", key_name, as_dict=True)[0].get("Column_name")

	def get_label_from_fieldname(self, fieldname):
		"""Returns the associated label for fieldname

		Args:
			fieldname (str): The fieldname in the DocType to use to pull the label.

		Returns:
			str: The label associated with the fieldname, if found, otherwise `None`.
		"""
		df = self.meta.get_field(fieldname)
		if df:
			return df.label

	def update_modified(self):
		"""Update modified timestamp"""
		self.set("modified", now())
		frappe.db.set_value(self.doctype, self.name, 'modified', self.modified, update_modified=False)

	def _fix_numeric_types(self):
		for df in self.meta.get("fields"):
			if df.fieldtype == "Check":
				self.set(df.fieldname, cint(self.get(df.fieldname)))

			elif self.get(df.fieldname) is not None:
				if df.fieldtype == "Int":
					self.set(df.fieldname, cint(self.get(df.fieldname)))

				elif df.fieldtype in ("Float", "Currency", "Percent"):
					self.set(df.fieldname, flt(self.get(df.fieldname)))

		if self.docstatus is not None:
			self.docstatus = DocStatus(cint(self.docstatus))

	def _get_missing_mandatory_fields(self):
		"""Get mandatory fields that do not have any values"""
		def get_msg(df):
			if df.fieldtype in table_fields:
				return "{}: {}: {}".format(_("Error"), _("Data missing in table"), _(df.label))

			# check if parentfield exists (only applicable for child table doctype)
			elif self.get("parentfield"):
				return "{}: {} {} #{}: {}: {}".format(_("Error"), frappe.bold(_(self.doctype)),
					_("Row"), self.idx, _("Value missing for"), _(df.label))

			return _("Error: Value missing for {0}: {1}").format(_(df.parent), _(df.label))

		missing = []

		for df in self.meta.get("fields", {"reqd": ('=', 1)}):
			if self.get(df.fieldname) in (None, []) or not strip_html(cstr(self.get(df.fieldname))).strip():
				missing.append((df.fieldname, get_msg(df)))

		# check for missing parent and parenttype
		if self.meta.istable:
			for fieldname in ("parent", "parenttype"):
				if not self.get(fieldname):
					missing.append((fieldname, get_msg(frappe._dict(label=fieldname))))

		return missing

	def get_invalid_links(self, is_submittable=False):
		"""Returns list of invalid links and also updates fetch values if not set"""
		def get_msg(df, docname):
			# check if parentfield exists (only applicable for child table doctype)
			if self.get("parentfield"):
				return "{} #{}: {}: {}".format(_("Row"), self.idx, _(df.label), docname)

			return "{}: {}".format(_(df.label), docname)

		invalid_links = []
		cancelled_links = []

		for df in (self.meta.get_link_fields()
				+ self.meta.get("fields", {"fieldtype": ('=', "Dynamic Link")})):
			docname = self.get(df.fieldname)

			if docname:
				if df.fieldtype=="Link":
					doctype = df.options
					if not doctype:
						frappe.throw(_("Options not set for link field {0}").format(df.fieldname))
				else:
					doctype = self.get(df.options)
					if not doctype:
						frappe.throw(_("{0} must be set first").format(self.meta.get_label(df.options)))

				# MySQL is case insensitive. Preserve case of the original docname in the Link Field.

				# get a map of values ot fetch along with this link query
				# that are mapped as link_fieldname.source_fieldname in Options of
				# Readonly or Data or Text type fields

				fields_to_fetch = [
					_df for _df in self.meta.get_fields_to_fetch(df.fieldname)
					if
						not _df.get('fetch_if_empty')
						or (_df.get('fetch_if_empty') and not self.get(_df.fieldname))
				]
				if not frappe.get_meta(doctype).get('is_virtual'):
					if not fields_to_fetch:
						# cache a single value type
						values = frappe._dict(name=frappe.db.get_value(doctype, docname,
							'name', cache=True))
					else:
						values_to_fetch = ['name'] + [_df.fetch_from.split('.')[-1]
							for _df in fields_to_fetch]

						# don't cache if fetching other values too
						values = frappe.db.get_value(doctype, docname,
							values_to_fetch, as_dict=True)

				if frappe.get_meta(doctype).issingle:
					values.name = doctype

				if frappe.get_meta(doctype).get('is_virtual'):
					values = frappe.get_doc(doctype, docname)

				if values:
					setattr(self, df.fieldname, values.name)

					for _df in fields_to_fetch:
						if self.is_new() or not self.docstatus.is_submitted() or _df.allow_on_submit:
							self.set_fetch_from_value(doctype, _df, values)

					notify_link_count(doctype, docname)

					if not values.name:
						invalid_links.append((df.fieldname, docname, get_msg(df, docname)))

					elif (df.fieldname != "amended_from"
						and (is_submittable or self.meta.is_submittable) and frappe.get_meta(doctype).is_submittable
						and cint(frappe.db.get_value(doctype, docname, "docstatus")) == DocStatus.cancelled()):

						cancelled_links.append((df.fieldname, docname, get_msg(df, docname)))

		return invalid_links, cancelled_links

	def set_fetch_from_value(self, doctype, df, values):
		fetch_from_fieldname = df.fetch_from.split('.')[-1]
		value = values[fetch_from_fieldname]
		if df.fieldtype in ['Small Text', 'Text', 'Data']:
			from frappe.model.meta import get_default_df
			fetch_from_df = get_default_df(fetch_from_fieldname) or frappe.get_meta(doctype).get_field(fetch_from_fieldname)

			if not fetch_from_df:
				frappe.throw(
					_('Please check the value of "Fetch From" set for field {0}').format(frappe.bold(df.label)),
					title = _('Wrong Fetch From value')
				)

			fetch_from_ft = fetch_from_df.get('fieldtype')
			if fetch_from_ft == 'Text Editor' and value:
				value = unescape_html(strip_html(value))
		setattr(self, df.fieldname, value)

	def _validate_selects(self):
		if frappe.flags.in_import:
			return

		for df in self.meta.get_select_fields():
			if df.fieldname=="naming_series" or not (self.get(df.fieldname) and df.options):
				continue

			options = (df.options or "").split("\n")

			# if only empty options
			if not filter(None, options):
				continue

			# strip and set
			self.set(df.fieldname, cstr(self.get(df.fieldname)).strip())
			value = self.get(df.fieldname)

			if value not in options and not (frappe.flags.in_test and value.startswith("_T-")):
				# show an elaborate message
				prefix = _("Row #{0}:").format(self.idx) if self.get("parentfield") else ""
				label = _(self.meta.get_label(df.fieldname))
				comma_options = '", "'.join(_(each) for each in options)

				frappe.throw(_('{0} {1} cannot be "{2}". It should be one of "{3}"').format(prefix, label,
					value, comma_options))

	def _validate_data_fields(self):
		# data_field options defined in frappe.model.data_field_options
		for data_field in self.meta.get_data_fields():
			data = self.get(data_field.fieldname)
			data_field_options = data_field.get("options")
			old_fieldtype = data_field.get("oldfieldtype")

			if old_fieldtype and old_fieldtype != "Data":
				continue

			if data_field_options == "Email":
				if (self.owner in frappe.STANDARD_USERS) and (data in frappe.STANDARD_USERS):
					continue
				for email_address in frappe.utils.split_emails(data):
					frappe.utils.validate_email_address(email_address, throw=True)

			if data_field_options == "Name":
				frappe.utils.validate_name(data, throw=True)

			if data_field_options == "Phone":
				frappe.utils.validate_phone_number(data, throw=True)

			if data_field_options == "URL":
				if not data:
					continue

				frappe.utils.validate_url(data, throw=True)

	def _validate_constants(self):
		if frappe.flags.in_import or self.is_new() or self.flags.ignore_validate_constants:
			return

		constants = [d.fieldname for d in self.meta.get("fields", {"set_only_once": ('=',1)})]
		if constants:
			values = frappe.db.get_value(self.doctype, self.name, constants, as_dict=True)

		for fieldname in constants:
			df = self.meta.get_field(fieldname)

			# This conversion to string only when fieldtype is Date
			if df.fieldtype == 'Date' or df.fieldtype == 'Datetime':
				value = str(values.get(fieldname))

			else:
				value  = values.get(fieldname)

			if self.get(fieldname) != value:
				frappe.throw(_("Value cannot be changed for {0}").format(self.meta.get_label(fieldname)),
					frappe.CannotChangeConstantError)

	def _validate_length(self):
		if frappe.flags.in_install:
			return

		if self.meta.issingle:
			# single doctype value type is mediumtext
			return

		type_map = frappe.db.type_map

		for fieldname, value in self.get_valid_dict(ignore_virtual=True).items():
			df = self.meta.get_field(fieldname)

			if not df or df.fieldtype == 'Check':
				# skip standard fields and Check fields
				continue

			column_type = type_map[df.fieldtype][0] or None

			if column_type == 'varchar':
				default_column_max_length = type_map[df.fieldtype][1] or None
				max_length = cint(df.get("length")) or cint(default_column_max_length)

				if len(cstr(value)) > max_length:
					self.throw_length_exceeded_error(df, max_length, value)

			elif column_type in ('int', 'bigint', 'smallint'):
				max_length = max_positive_value[column_type]

				if abs(cint(value)) > max_length:
					self.throw_length_exceeded_error(df, max_length, value)

	def _validate_code_fields(self):
		for field in self.meta.get_code_fields():
			code_string = self.get(field.fieldname)
			language = field.get("options")

			if language == "Python":
				frappe.utils.validate_python_code(code_string, fieldname=field.label, is_expression=False)

			elif language == "PythonExpression":
				frappe.utils.validate_python_code(code_string, fieldname=field.label)


	def throw_length_exceeded_error(self, df, max_length, value):
		# check if parentfield exists (only applicable for child table doctype)
		if self.get("parentfield"):
			reference = _("{0}, Row {1}").format(_(self.doctype), self.idx)
		else:
			reference = "{0} {1}".format(_(self.doctype), self.name)

		frappe.throw(_("{0}: '{1}' ({3}) will get truncated, as max characters allowed is {2}")\
			.format(reference, _(df.label), max_length, value), frappe.CharacterLengthExceededError, title=_('Value too big'))

	def _validate_update_after_submit(self):
		# get the full doc with children
		db_values = frappe.get_doc(self.doctype, self.name).as_dict()

		for key in self.as_dict():
			df = self.meta.get_field(key)
			db_value = db_values.get(key)

			if df and not df.allow_on_submit and (self.get(key) or db_value):
				if df.fieldtype in table_fields:
					# just check if the table size has changed
					# individual fields will be checked in the loop for children
					self_value = len(self.get(key))
					db_value = len(db_value)

				else:
					self_value = self.get_value(key)
				# Postgres stores values as `datetime.time`, MariaDB as `timedelta`
				if isinstance(self_value, datetime.timedelta) and isinstance(db_value, datetime.time):
					db_value = datetime.timedelta(hours=db_value.hour, minutes=db_value.minute, seconds=db_value.second, microseconds=db_value.microsecond)
				if self_value != db_value:
					frappe.throw(_("Not allowed to change {0} after submission").format(df.label),
						frappe.UpdateAfterSubmitError)

	def _sanitize_content(self):
		"""Sanitize HTML and Email in field values. Used to prevent XSS.

			- Ignore if 'Ignore XSS Filter' is checked or fieldtype is 'Code'
		"""
		from bs4 import BeautifulSoup

		if frappe.flags.in_install:
			return

		for fieldname, value in self.get_valid_dict(ignore_virtual=True).items():
			if not value or not isinstance(value, str):
				continue

			value = frappe.as_unicode(value)

			if (u"<" not in value and u">" not in value):
				# doesn't look like html so no need
				continue

			elif "<!-- markdown -->" in value and not bool(BeautifulSoup(value, "html.parser").find()):
				# should be handled separately via the markdown converter function
				continue

			df = self.meta.get_field(fieldname)
			sanitized_value = value

			if df and (df.get("ignore_xss_filter")
				or (df.get("fieldtype") in ("Data", "Small Text", "Text") and df.get("options")=="Email")
				or df.get("fieldtype") in ("Attach", "Attach Image", "Barcode", "Code")

				# cancelled and submit but not update after submit should be ignored
				or self.docstatus.is_cancelled()
				or (self.docstatus.is_submitted() and not df.get("allow_on_submit"))):
				continue

			else:
				sanitized_value = sanitize_html(value, linkify=df and df.fieldtype=='Text Editor')

			self.set(fieldname, sanitized_value)

	def _save_passwords(self):
		"""Save password field values in __Auth table"""
		from frappe.utils.password import set_encrypted_password, remove_encrypted_password

		if self.flags.ignore_save_passwords is True:
			return

		for df in self.meta.get('fields', {'fieldtype': ('=', 'Password')}):
			if self.flags.ignore_save_passwords and df.fieldname in self.flags.ignore_save_passwords: continue
			new_password = self.get(df.fieldname)

			if not new_password:
				remove_encrypted_password(self.doctype, self.name, df.fieldname)

			if new_password and not self.is_dummy_password(new_password):
				# is not a dummy password like '*****'
				set_encrypted_password(self.doctype, self.name, new_password, df.fieldname)

				# set dummy password like '*****'
				self.set(df.fieldname, '*'*len(new_password))

	def get_password(self, fieldname='password', raise_exception=True):
		from frappe.utils.password import get_decrypted_password

		if self.get(fieldname) and not self.is_dummy_password(self.get(fieldname)):
			return self.get(fieldname)

		return get_decrypted_password(self.doctype, self.name, fieldname, raise_exception=raise_exception)

	def is_dummy_password(self, pwd):
		return ''.join(set(pwd))=='*'

	def precision(self, fieldname, parentfield=None):
		"""Returns float precision for a particular field (or get global default).

		:param fieldname: Fieldname for which precision is required.
		:param parentfield: If fieldname is in child table."""
		from frappe.model.meta import get_field_precision

		if parentfield and not isinstance(parentfield, str) and parentfield.get("parentfield"):
			parentfield = parentfield.parentfield

		cache_key = parentfield or "main"

		if not hasattr(self, "_precision"):
			self._precision = frappe._dict()

		if cache_key not in self._precision:
			self._precision[cache_key] = frappe._dict()

		if fieldname not in self._precision[cache_key]:
			self._precision[cache_key][fieldname] = None

			doctype = self.meta.get_field(parentfield).options if parentfield else self.doctype
			df = frappe.get_meta(doctype).get_field(fieldname)

			if df.fieldtype in ("Currency", "Float", "Percent"):
				self._precision[cache_key][fieldname] = get_field_precision(df, self)

		return self._precision[cache_key][fieldname]


	def get_formatted(self, fieldname, doc=None, currency=None, absolute_value=False, translated=False, format=None):
		from frappe.utils.formatters import format_value

		df = self.meta.get_field(fieldname)
		if not df:
			from frappe.model.meta import get_default_df
			df = get_default_df(fieldname)

		if not currency and df:
			currency = self.get(df.get("options"))
			if not frappe.db.exists('Currency', currency, cache=True):
				currency = None

		val = self.get(fieldname)

		if translated:
			val = _(val)

		if not doc:
			doc = getattr(self, "parent_doc", None) or self

		if (absolute_value or doc.get('absolute_value')) and isinstance(val, (int, float)):
			val = abs(self.get(fieldname))

		return format_value(val, df=df, doc=doc, currency=currency, format=format)

	def is_print_hide(self, fieldname, df=None, for_print=True):
		"""Returns true if fieldname is to be hidden for print.

		Print Hide can be set via the Print Format Builder or in the controller as a list
		of hidden fields. Example

			class MyDoc(Document):
				def __setup__(self):
					self.print_hide = ["field1", "field2"]

		:param fieldname: Fieldname to be checked if hidden.
		"""
		meta_df = self.meta.get_field(fieldname)
		if meta_df and meta_df.get("__print_hide"):
			return True

		print_hide = 0

		if self.get(fieldname)==0 and not self.meta.istable:
			print_hide = ( df and df.print_hide_if_no_value ) or ( meta_df and meta_df.print_hide_if_no_value )

		if not print_hide:
			if df and df.print_hide is not None:
				print_hide = df.print_hide
			elif meta_df:
				print_hide = meta_df.print_hide

		return print_hide

	def in_format_data(self, fieldname):
		"""Returns True if shown via Print Format::`format_data` property.
			Called from within standard print format."""
		doc = getattr(self, "parent_doc", self)

		if hasattr(doc, "format_data_map"):
			return fieldname in doc.format_data_map
		else:
			return True

	def reset_values_if_no_permlevel_access(self, has_access_to, high_permlevel_fields):
		"""If the user does not have permissions at permlevel > 0, then reset the values to original / default"""
		to_reset = []

		for df in high_permlevel_fields:
			if df.permlevel not in has_access_to and df.fieldtype not in display_fieldtypes:
				to_reset.append(df)

		if to_reset:
			if self.is_new():
				# if new, set default value
				ref_doc = frappe.new_doc(self.doctype)
			else:
				# get values from old doc
				if self.get('parent_doc'):
					parent_doc = self.parent_doc.get_latest()
					ref_doc = [d for d in parent_doc.get(self.parentfield) if d.name == self.name][0]
				else:
					ref_doc = self.get_latest()

			for df in to_reset:
				self.set(df.fieldname, ref_doc.get(df.fieldname))

	def get_value(self, fieldname):
		df = self.meta.get_field(fieldname)
		val = self.get(fieldname)

		return self.cast(val, df)

	def cast(self, value, df):
		return cast_fieldtype(df.fieldtype, value, show_warning=False)

	def _extract_images_from_text_editor(self):
		from frappe.core.doctype.file.file import extract_images_from_doc
		if self.doctype != "DocType":
			for df in self.meta.get("fields", {"fieldtype": ('=', "Text Editor")}):
				extract_images_from_doc(self, df.fieldname)

def _filter(data, filters, limit=None):
	"""pass filters as:
		{"key": "val", "key": ["!=", "val"],
		"key": ["in", "val"], "key": ["not in", "val"], "key": "^val",
		"key" : True (exists), "key": False (does not exist) }"""

	out, _filters = [], {}

	if not data:
		return out

	# setup filters as tuples
	if filters:
		for f in filters:
			fval = filters[f]

			if not isinstance(fval, (tuple, list)):
				if fval is True:
					fval = ("not None", fval)
				elif fval is False:
					fval = ("None", fval)
				elif isinstance(fval, str) and fval.startswith("^"):
					fval = ("^", fval[1:])
				else:
					fval = ("=", fval)

			_filters[f] = fval

	for d in data:
		for f, fval in _filters.items():
			if not frappe.compare(getattr(d, f, None), fval[0], fval[1]):
				break
		else:
			out.append(d)
			if limit and len(out) >= limit:
				break

	return out<|MERGE_RESOLUTION|>--- conflicted
+++ resolved
@@ -105,16 +105,9 @@
 			})
 		"""
 
-<<<<<<< HEAD
-		# first set default field values of base document
-		for key in default_fields:
-			if key in d:
-				self.set(key, d[key])
-=======
 		# set name first, as it is used a reference in child document
 		if "name" in d:
 			self.name = d["name"]
->>>>>>> ba60d444
 
 		for key, value in d.items():
 			self.set(key, value)
