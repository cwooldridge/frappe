# -*- coding: utf-8 -*-
# Copyright (c) 2018, Frappe Technologies and contributors
# For license information, please see license.txt

from __future__ import unicode_literals

import json

import frappe
from frappe.deferred_insert import deferred_insert as _deferred_insert
from frappe.model.document import Document


class RouteHistory(Document):
	pass


def flush_old_route_records():
	"""Deletes all route records except last 500 records per user"""

	records_to_keep_limit = 500
	users = frappe.db.sql(
		"""
		SELECT `user`
		FROM `tabRoute History`
		GROUP BY `user`
		HAVING count(`name`) > %(limit)s
	""",
		{"limit": records_to_keep_limit},
	)

	for user in users:
		user = user[0]
		last_record_to_keep = frappe.db.get_all(
			"Route History",
			filters={
				"user": user,
			},
			limit=1,
			limit_start=500,
			fields=["modified"],
			order_by="modified desc",
		)

		frappe.db.sql(
			"""
			DELETE
			FROM `tabRoute History`
<<<<<<< HEAD
			WHERE `modified` <= %(modified)s and `user`=%(modified)s
		""",
			{"modified": last_record_to_keep[0].modified, "user": user},
		)

=======
			WHERE `modified` <= %(modified)s and `user`=%(user)s
		''', {
			"modified": last_record_to_keep[0].modified,
			"user": user
		})
>>>>>>> bffd0998

@frappe.whitelist()
def deferred_insert(routes):
	routes = [
		{
			"user": frappe.session.user,
			"route": route.get("route"),
			"creation": route.get("creation"),
		}
		for route in frappe.parse_json(routes)
	]

	_deferred_insert("Route History", json.dumps(routes))<|MERGE_RESOLUTION|>--- conflicted
+++ resolved
@@ -44,21 +44,13 @@
 
 		frappe.db.sql(
 			"""
-			DELETE
-			FROM `tabRoute History`
-<<<<<<< HEAD
-			WHERE `modified` <= %(modified)s and `user`=%(modified)s
-		""",
+				DELETE
+				FROM `tabRoute History`
+				WHERE `modified` <= %(modified)s and `user`=%(modified)s
+			""",
 			{"modified": last_record_to_keep[0].modified, "user": user},
 		)
 
-=======
-			WHERE `modified` <= %(modified)s and `user`=%(user)s
-		''', {
-			"modified": last_record_to_keep[0].modified,
-			"user": user
-		})
->>>>>>> bffd0998
 
 @frappe.whitelist()
 def deferred_insert(routes):
