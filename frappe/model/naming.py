--- conflicted
+++ resolved
@@ -223,12 +223,8 @@
 	filters.update({fieldname: value})
 	exists = frappe.db.exists(doctype, filters)
 
-<<<<<<< HEAD
-	regex = '^{value}{separator}[[:digit:]]$'.format(value=re.escape(value), separator=separator)
-
-=======
 	regex = '^{value}{separator}\d+$'.format(value=re.escape(value), separator=separator)
->>>>>>> c656704c
+
 	if exists:
 		last = frappe.db.sql("""select {fieldname} from `tab{doctype}`
 			where {fieldname} regexp %s
