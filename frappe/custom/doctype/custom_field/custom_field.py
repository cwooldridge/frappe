--- conflicted
+++ resolved
@@ -7,11 +7,8 @@
 from frappe.utils import cstr
 from frappe import _
 from frappe.model.document import Document
-<<<<<<< HEAD
 from frappe.model.docfield import supports_translation
-=======
 from frappe.model import core_doctypes_list
->>>>>>> a66189b2
 
 class CustomField(Document):
 	def autoname(self):
