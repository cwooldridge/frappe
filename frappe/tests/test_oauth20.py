--- conflicted
+++ resolved
@@ -2,22 +2,12 @@
 # MIT License. See license.txt
 
 import unittest
-<<<<<<< HEAD
-import requests
-import jwt
-from six.moves.urllib.parse import urlparse, parse_qs, urljoin
-from urllib.parse import urlencode, quote
-
-import frappe
-from frappe.test_runner import make_test_records
-=======
 from urllib.parse import parse_qs, urljoin, urlparse
 
 import jwt
 import requests
 
 import frappe
->>>>>>> 8d6bd82e
 from frappe.integrations.oauth2 import encode_params
 from frappe.test_runner import make_test_records
 
@@ -312,11 +302,7 @@
 			id_token,
 			audience=client.client_id,
 			key=client.client_secret,
-<<<<<<< HEAD
-			algorithm="HS256",
-=======
 			algorithms=["HS256"],
->>>>>>> 8d6bd82e
 		)
 
 		self.assertTrue(payload.get("nonce") == nonce)
