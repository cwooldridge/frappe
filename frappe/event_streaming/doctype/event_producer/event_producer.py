--- conflicted
+++ resolved
@@ -15,10 +15,6 @@
 from frappe.utils.background_jobs import get_jobs
 from frappe.utils.data import get_link_to_form, get_url
 from frappe.utils.password import get_decrypted_password
-<<<<<<< HEAD
-from frappe.custom.doctype.custom_field.custom_field import create_custom_field
-=======
->>>>>>> 8d6bd82e
 
 
 class EventProducer(Document):
@@ -59,13 +55,8 @@
 			self.reload()
 
 	def check_url(self):
-<<<<<<< HEAD
-		if not frappe.utils.validate_url(self.producer_url):
-			frappe.throw(_('Invalid URL'))
-=======
 		valid_url_schemes = ("http", "https")
 		frappe.utils.validate_url(self.producer_url, throw=True, valid_schemes=valid_url_schemes)
->>>>>>> 8d6bd82e
 
 		# remove '/' from the end of the url like http://test_site.com/
 		# to prevent mismatch in get_url() results
