--- conflicted
+++ resolved
@@ -736,11 +736,7 @@
  "istable": 0, 
  "max_attachments": 0, 
  "menu_index": 0, 
-<<<<<<< HEAD
- "modified": "2018-04-13 16:59:37.418379", 
-=======
  "modified": "2018-05-24 05:22:50.819899", 
->>>>>>> af091ffd
  "modified_by": "Administrator", 
  "module": "Core", 
  "name": "File", 
