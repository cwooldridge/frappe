<div class="page-head">
	<div class="container">
		<div class="row">
			<div class="col-md-7 col-sm-8 col-xs-6 page-title">
				<!-- title -->
				<h1>
						<div class="title-image hide hidden-md hidden-lg">
						</div>
						<div class="ellipsis title-text"></div>
						<span class="indicator hide"></span>
				</h1>
			</div>
			<div class="text-right col-md-5 col-sm-4 col-xs-6 page-actions">
				<!-- ID and icon buttons -->
<<<<<<< HEAD
				<h6 class="ellipsis sub-heading hide text-muted"></h6>
=======
				<span class="checked-items-status text-ellipsis text-muted small hide hidden-xs hidden-sm" style="margin-right: 20px;">## items selected</span>
				<h6 class="text-ellipsis sub-heading hide text-muted"></h6>
>>>>>>> f5fd1126
				<span class="page-icon-group hide hidden-xs hidden-sm"></span>

				<!-- buttons -->
				<div class="btn-group menu-btn-group hide">
						<button type="button" class="btn btn-default btn-sm dropdown-toggle"
								data-toggle="dropdown" aria-expanded="false">
						<span class="hidden-xs">
							<span class="menu-btn-group-label">{%= __("Menu") %}</span>
							<span class="caret"></span></span>
	<span class="visible-xs"><i class="octicon octicon-triangle-down"></i></span>
						</button>
						<ul class="dropdown-menu" role="menu">
						</ul>
				</div>
				<button class="btn btn-secondary btn-default btn-sm hide"></button>
				<div class="btn-group actions-btn-group hide">
						<button type="button" class="btn btn-primary btn-sm dropdown-toggle"
								data-toggle="dropdown" aria-expanded="false">
								<span class="hidden-xs">
									{%= __("Actions") %} <span class="caret"></span>
								</span>
								<span class="visible-xs octicon octicon-check"></span>
						</button>
						<ul class="dropdown-menu" role="menu">
						</ul>
				</div>
				<button class="btn btn-primary btn-sm hide primary-action"></button>
			</div>
		</div>
	</div>
</div>
<div class="container page-body">
	<div class="page-toolbar hide">
		<div class="container">
		</div>
	</div>
	<div class="page-wrapper">
		<div class="page-content">
			<div class="workflow-button-area btn-group pull-right hide"></div>
			<div class="clearfix"></div>
		</div>
	</div>
</div><|MERGE_RESOLUTION|>--- conflicted
+++ resolved
@@ -12,12 +12,8 @@
 			</div>
 			<div class="text-right col-md-5 col-sm-4 col-xs-6 page-actions">
 				<!-- ID and icon buttons -->
-<<<<<<< HEAD
+				<span class="checked-items-status text-ellipsis text-muted small hide hidden-xs hidden-sm" style="margin-right: 20px;">## items selected</span>
 				<h6 class="ellipsis sub-heading hide text-muted"></h6>
-=======
-				<span class="checked-items-status text-ellipsis text-muted small hide hidden-xs hidden-sm" style="margin-right: 20px;">## items selected</span>
-				<h6 class="text-ellipsis sub-heading hide text-muted"></h6>
->>>>>>> f5fd1126
 				<span class="page-icon-group hide hidden-xs hidden-sm"></span>
 
 				<!-- buttons -->
