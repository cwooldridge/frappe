# Copyright (c) 2015, Frappe Technologies Pvt. Ltd. and contributors
# For license information, please see license.txt
import frappe
import imaplib
import re
import json
import socket
import time
import functools

import email.utils

from frappe import _, are_emails_muted
from frappe.model.document import Document
from frappe.utils import (validate_email_address, cint, cstr, get_datetime,
	DATE_FORMAT, strip, comma_or, sanitize_html, add_days, parse_addr)
from frappe.utils.user import is_system_user
from frappe.utils.jinja import render_template
from frappe.email.smtp import SMTPServer
from frappe.email.receive import EmailServer, InboundMail, SentEmailInInboxError
from poplib import error_proto
from dateutil.relativedelta import relativedelta
from datetime import datetime, timedelta
from frappe.desk.form import assign_to
from frappe.utils.user import get_system_managers
from frappe.utils.background_jobs import enqueue, get_jobs
from frappe.utils.html_utils import clean_email_html
from frappe.utils.error import raise_error_on_no_output
from frappe.email.utils import get_port

OUTGOING_EMAIL_ACCOUNT_MISSING = _("Please setup default Email Account from Setup > Email > Email Account")

class SentEmailInInbox(Exception):
	pass

def cache_email_account(cache_name):
	def decorator_cache_email_account(func):
		@functools.wraps(func)
		def wrapper_cache_email_account(*args, **kwargs):
			if not hasattr(frappe.local, cache_name):
				setattr(frappe.local, cache_name, {})

			cached_accounts = getattr(frappe.local, cache_name)
			match_by = list(kwargs.values()) + ['default']
			matched_accounts = list(filter(None, [cached_accounts.get(key) for key in match_by]))
			if matched_accounts:
				return matched_accounts[0]

			matched_accounts = func(*args, **kwargs)
			cached_accounts.update(matched_accounts or {})
			return matched_accounts and list(matched_accounts.values())[0]
		return wrapper_cache_email_account
	return decorator_cache_email_account

class EmailAccount(Document):
	DOCTYPE = 'Email Account'

	def autoname(self):
		"""Set name as `email_account_name` or make title from Email Address."""
		if not self.email_account_name:
			self.email_account_name = self.email_id.split("@", 1)[0]\
				.replace("_", " ").replace(".", " ").replace("-", " ").title()

		self.name = self.email_account_name

	def validate(self):
		"""Validate Email Address and check POP3/IMAP and SMTP connections is enabled."""
		if self.email_id:
			validate_email_address(self.email_id, True)

		if self.login_id_is_different:
			if not self.login_id:
				frappe.throw(_("Login Id is required"))
		else:
			self.login_id = None

		duplicate_email_account = frappe.get_all("Email Account", filters={
			"email_id": self.email_id,
			"name": ("!=", self.name)
		})
		if duplicate_email_account:
			frappe.throw(_("Email ID must be unique, Email Account already exists for {0}") \
				.format(frappe.bold(self.email_id)))

		if frappe.local.flags.in_patch or frappe.local.flags.in_test:
			return

		#if self.enable_incoming and not self.append_to:
		#	frappe.throw(_("Append To is mandatory for incoming mails"))

		if (not self.awaiting_password and not frappe.local.flags.in_install
			and not frappe.local.flags.in_patch):
			if self.password or self.smtp_server in ('127.0.0.1', 'localhost'):
				if self.enable_incoming:
					self.get_incoming_server()
					self.no_failed = 0

				if self.enable_outgoing:
					self.validate_smtp_conn()
			else:
				if self.enable_incoming or (self.enable_outgoing and not self.no_smtp_authentication):
					frappe.throw(_("Password is required or select Awaiting Password"))

		if self.notify_if_unreplied:
			if not self.send_notification_to:
				frappe.throw(_("{0} is mandatory").format(self.meta.get_label("send_notification_to")))
			for e in self.get_unreplied_notification_emails():
				validate_email_address(e, True)

		if self.enable_incoming and self.append_to:
			valid_doctypes = [d[0] for d in get_append_to()]
			if self.append_to not in valid_doctypes:
				frappe.throw(_("Append To can be one of {0}").format(comma_or(valid_doctypes)))

	def validate_smtp_conn(self):
		if not self.smtp_server:
			frappe.throw(_("SMTP Server is required"))

		server = self.get_smtp_server()
		return server.session

	def before_save(self):
		messages = []
		as_list = 1
		if not self.enable_incoming and self.default_incoming:
			self.default_incoming = False
			messages.append(_("{} has been disabled. It can only be enabled if {} is checked.")
				.format(
					frappe.bold(_('Default Incoming')),
					frappe.bold(_('Enable Incoming'))
				)
			)
		if not self.enable_outgoing and self.default_outgoing:
			self.default_outgoing = False
			messages.append(_("{} has been disabled. It can only be enabled if {} is checked.")
				.format(
						frappe.bold(_('Default Outgoing')),
						frappe.bold(_('Enable Outgoing'))
					)
				)
		if messages:
			if len(messages) == 1: (as_list, messages) = (0, messages[0])
			frappe.msgprint(messages, as_list= as_list, indicator='orange', title=_("Defaults Updated"))

	def on_update(self):
		"""Check there is only one default of each type."""
		from frappe.core.doctype.user.user import setup_user_email_inbox

		self.check_automatic_linking_email_account()
		self.there_must_be_only_one_default()
		setup_user_email_inbox(email_account=self.name, awaiting_password=self.awaiting_password,
			email_id=self.email_id, enable_outgoing=self.enable_outgoing)

	def there_must_be_only_one_default(self):
		"""If current Email Account is default, un-default all other accounts."""
		for field in ("default_incoming", "default_outgoing"):
			if not self.get(field):
				continue

			for email_account in frappe.get_all("Email Account", filters={ field: 1 }):
				if email_account.name==self.name:
					continue

				email_account = frappe.get_doc("Email Account", email_account.name)
				email_account.set(field, 0)
				email_account.save()

	@frappe.whitelist()
	def get_domain(self, email_id):
		"""look-up the domain and then full"""
		try:
			domain = email_id.split("@")
			fields = [
				"name as domain", "use_imap", "email_server",
				"use_ssl", "smtp_server", "use_tls",
				"smtp_port", "incoming_port", "append_emails_to_sent_folder",
				"use_ssl_for_outgoing"
			]
			return frappe.db.get_value("Email Domain", domain[1], fields, as_dict=True)
		except Exception:
			pass

	def get_incoming_server(self, in_receive=False, email_sync_rule="UNSEEN"):
		"""Returns logged in POP3/IMAP connection object."""
		if frappe.cache().get_value("workers:no-internet") == True:
			return None

		args = frappe._dict({
			"email_account": self.name,
			"host": self.email_server,
			"use_ssl": self.use_ssl,
			"username": getattr(self, "login_id", None) or self.email_id,
			"use_imap": self.use_imap,
			"email_sync_rule": email_sync_rule,
			"uid_validity": self.uidvalidity,
			"incoming_port": get_port(self),
			"initial_sync_count": self.initial_sync_count or 100
		})

		if self.password:
			args.password = self.get_password()

		if not args.get("host"):
			frappe.throw(_("{0} is required").format("Email Server"))

		email_server = EmailServer(frappe._dict(args))
		self.check_email_server_connection(email_server, in_receive)

		if not in_receive and self.use_imap:
			email_server.imap.logout()

		# reset failed attempts count
		self.set_failed_attempts_count(0)

		return email_server

	def check_email_server_connection(self, email_server, in_receive):
		# tries to connect to email server and handles failure
		try:
			email_server.connect()
		except (error_proto, imaplib.IMAP4.error) as e:
			message = cstr(e).lower().replace(" ","")
			auth_error_codes = [
				'authenticationfailed',
				'loginfailed',
			]

			other_error_codes = [
				'err[auth]',
				'errtemporaryerror',
				'loginviayourwebbrowser'
			]

			all_error_codes = auth_error_codes + other_error_codes

			if in_receive and any(map(lambda t: t in message, all_error_codes)):
				# if called via self.receive and it leads to authentication error,
				# disable incoming and send email to System Manager
				error_message = _("Authentication failed while receiving emails from Email Account: {0}.").format(self.name)
				error_message += "<br>" + _("Message from server: {0}").format(cstr(e))
				self.handle_incoming_connect_error(description=error_message)
				return None

			elif not in_receive and any(map(lambda t: t in message, auth_error_codes)):
				SMTPServer.throw_invalid_credentials_exception()
			else:
				frappe.throw(cstr(e))

		except socket.error:
			if in_receive:
				# timeout while connecting, see receive.py connect method
				description = frappe.message_log.pop() if frappe.message_log else "Socket Error"
				if test_internet():
					self.db_set("no_failed", self.no_failed + 1)
					if self.no_failed > 2:
						self.handle_incoming_connect_error(description=description)
				else:
					frappe.cache().set_value("workers:no-internet", True)
				return None
			else:
				raise

	@property
	def _password(self):
		raise_exception = not (self.no_smtp_authentication or frappe.flags.in_test)
		return self.get_password(raise_exception=raise_exception)

	@property
	def default_sender(self):
		return email.utils.formataddr((self.name, self.get("email_id")))

	def is_exists_in_db(self):
		"""Some of the Email Accounts we create from configs and those doesn't exists in DB.
		This is is to check the specific email account exists in DB or not.
		"""
		return self.find_one_by_filters(name=self.name)

	@classmethod
	def from_record(cls, record):
		email_account = frappe.new_doc(cls.DOCTYPE)
		email_account.update(record)
		return email_account

	@classmethod
	def find(cls, name):
		return frappe.get_doc(cls.DOCTYPE, name)

	@classmethod
	def find_one_by_filters(cls, **kwargs):
		name = frappe.db.get_value(cls.DOCTYPE, kwargs)
		return cls.find(name) if name else None

	@classmethod
	def find_from_config(cls):
		config = cls.get_account_details_from_site_config()
		return cls.from_record(config) if config else None

	@classmethod
	def create_dummy(cls):
		return cls.from_record({"sender": "notifications@example.com"})

	@classmethod
	@raise_error_on_no_output(
		keep_quiet = lambda: not cint(frappe.get_system_settings('setup_complete')),
		error_message = OUTGOING_EMAIL_ACCOUNT_MISSING, error_type = frappe.OutgoingEmailError) # noqa
	@cache_email_account('outgoing_email_account')
	def find_outgoing(cls, match_by_email=None, match_by_doctype=None, _raise_error=False):
		"""Find the outgoing Email account to use.

		:param match_by_email: Find account using emailID
		:param match_by_doctype: Find account by matching `Append To` doctype
		:param _raise_error: This is used by raise_error_on_no_output decorator to raise error.
		"""
		if match_by_email:
			match_by_email = parse_addr(match_by_email)[1]
			doc = cls.find_one_by_filters(enable_outgoing=1, email_id=match_by_email)
			if doc:
				return {match_by_email: doc}

		if match_by_doctype:
			doc = cls.find_one_by_filters(enable_outgoing=1, enable_incoming=1, append_to=match_by_doctype)
			if doc:
				return {match_by_doctype: doc}

		doc = cls.find_default_outgoing()
		if doc:
			return {'default': doc}

	@classmethod
	def find_default_outgoing(cls):
		""" Find default outgoing account.
		"""
		doc = cls.find_one_by_filters(enable_outgoing=1, default_outgoing=1)
		doc = doc or cls.find_from_config()
		return doc or (are_emails_muted() and cls.create_dummy())

	@classmethod
	def find_incoming(cls, match_by_email=None, match_by_doctype=None):
		"""Find the incoming Email account to use.
		:param match_by_email: Find account using emailID
		:param match_by_doctype: Find account by matching `Append To` doctype
		"""
		doc = cls.find_one_by_filters(enable_incoming=1, email_id=match_by_email)
		if doc:
			return doc

		doc = cls.find_one_by_filters(enable_incoming=1, append_to=match_by_doctype)
		if doc:
			return doc

		doc = cls.find_default_incoming()
		return doc

	@classmethod
	def find_default_incoming(cls):
		doc = cls.find_one_by_filters(enable_incoming=1, default_incoming=1)
		return doc

	@classmethod
	def get_account_details_from_site_config(cls):
		if not frappe.conf.get("mail_server"):
			return {}

		field_to_conf_name_map = {
			'smtp_server': {'conf_names': ('mail_server',)},
			'smtp_port': {'conf_names': ('mail_port',)},
			'use_tls': {'conf_names': ('use_tls', 'mail_login')},
			'login_id': {'conf_names': ('mail_login',)},
			'email_id': {'conf_names': ('auto_email_id', 'mail_login'), 'default': 'notifications@example.com'},
			'password': {'conf_names': ('mail_password',)},
			'always_use_account_email_id_as_sender':
				{'conf_names': ('always_use_account_email_id_as_sender',), 'default': 0},
			'always_use_account_name_as_sender_name':
				{'conf_names': ('always_use_account_name_as_sender_name',), 'default': 0},
			'name': {'conf_names': ('email_sender_name',), 'default': 'Frappe'},
			'from_site_config': {'default': True}
		}

		account_details = {}
		for doc_field_name, d in field_to_conf_name_map.items():
			conf_names, default = d.get('conf_names') or [], d.get('default')
			value = [frappe.conf.get(k) for k in conf_names if frappe.conf.get(k)]
			account_details[doc_field_name] = (value and value[0]) or default
		return account_details

	def sendmail_config(self):
		return {
			'server': self.smtp_server,
			'port': cint(self.smtp_port),
			'login': getattr(self, "login_id", None) or self.email_id,
			'password': self._password,
			'use_ssl': cint(self.use_ssl_for_outgoing),
			'use_tls': cint(self.use_tls)
		}

	def get_smtp_server(self):
		config = self.sendmail_config()
		return SMTPServer(**config)

	def handle_incoming_connect_error(self, description):
		if test_internet():
			if self.get_failed_attempts_count() > 2:
				self.db_set("enable_incoming", 0)

				for user in get_system_managers(only_name=True):
					try:
						assign_to.add({
							'assign_to': user,
							'doctype': self.doctype,
							'name': self.name,
							'description': description,
							'priority': 'High',
							'notify': 1
						})
					except assign_to.DuplicateToDoError:
						frappe.message_log.pop()
						pass
			else:
				self.set_failed_attempts_count(self.get_failed_attempts_count() + 1)
		else:
			frappe.cache().set_value("workers:no-internet", True)

	def set_failed_attempts_count(self, value):
		frappe.cache().set('{0}:email-account-failed-attempts'.format(self.name), value)

	def get_failed_attempts_count(self):
		return cint(frappe.cache().get('{0}:email-account-failed-attempts'.format(self.name)))

	def receive(self, test_mails=None):
		"""Called by scheduler to receive emails from this EMail account using POP3/IMAP."""
		exceptions = []
		inbound_mails = self.get_inbound_mails(test_mails=test_mails)
		for mail in inbound_mails:
			try:
				communication = mail.process()
				frappe.db.commit()
				# If email already exists in the system
				# then do not send notifications for the same email.
				if communication and mail.flags.is_new_communication:
					# notify all participants of this thread
					if self.enable_auto_reply:
						self.send_auto_reply(communication, mail)

					communication.send_email(is_inbound_mail_communcation=True)
			except SentEmailInInboxError:
				frappe.db.rollback()
			except Exception:
				frappe.db.rollback()
				frappe.log_error('email_account.receive')
				if self.use_imap:
					self.handle_bad_emails(mail.uid, mail.raw_message, frappe.get_traceback())
				exceptions.append(frappe.get_traceback())
			else:
				frappe.db.commit()

		#notify if user is linked to account
		if len(inbound_mails)>0 and not frappe.local.flags.in_test:
			frappe.publish_realtime('new_email',
				{"account":self.email_account_name, "number":len(inbound_mails)}
			)

		if exceptions:
			raise Exception(frappe.as_json(exceptions))

	def get_inbound_mails(self, test_mails=None):
		"""retrive and return inbound mails.

		"""
		if frappe.local.flags.in_test:
			return [InboundMail(msg, self) for msg in test_mails or []]

		if not self.enable_incoming:
			return []

		email_sync_rule = self.build_email_sync_rule()
		try:
			email_server = self.get_incoming_server(in_receive=True, email_sync_rule=email_sync_rule)
			messages = email_server.get_messages() or {}
		except Exception:
			frappe.log_error(title=_("Error while connecting to email account {0}").format(self.name))
			return []

		mails = []
		for index, message in enumerate(messages.get("latest_messages", [])):
			uid = messages['uid_list'][index] if messages.get('uid_list') else None
			seen_status = 1 if messages.get('seen_status', {}).get(uid)=='SEEN' else 0
			mails.append(InboundMail(message, self, uid, seen_status))

		return mails

	def handle_bad_emails(self, uid, raw, reason):
		if cint(self.use_imap):
			import email
			try:
				if isinstance(raw, bytes):
					mail = email.message_from_bytes(raw)
				else:
					mail = email.message_from_string(raw)

				message_id = mail.get('Message-ID')
			except Exception:
				message_id = "can't be parsed"

			unhandled_email = frappe.get_doc({
				"raw": raw,
				"uid": uid,
				"reason":reason,
				"message_id": message_id,
				"doctype": "Unhandled Email",
				"email_account": self.name
			})
			unhandled_email.insert(ignore_permissions=True)
			frappe.db.commit()

<<<<<<< HEAD
	def insert_communication(self, msg, args=None):
		if isinstance(msg, list):
			raw, uid, seen = msg
		else:
			raw = msg
			uid = -1
			seen = 0
		if isinstance(args, dict):
			if args.get("uid", -1): uid = args.get("uid", -1)
			if args.get("seen", 0): seen = args.get("seen", 0)

		email = Email(raw)

		if email.from_email == self.email_id and not email.mail.get("Reply-To"):
			# gmail shows sent emails in inbox
			# and we don't want emails sent by us to be pulled back into the system again
			# dont count emails sent by the system get those
			if frappe.flags.in_test:
				print('WARN: Cannot pull email. Sender sames as recipient inbox')
			raise SentEmailInInbox

		if email.message_id:
			# https://stackoverflow.com/a/18367248
			names = frappe.db.sql("""SELECT DISTINCT `name`, `creation` FROM `tabCommunication`
				WHERE `message_id`='{message_id}'
				ORDER BY `creation` DESC LIMIT 1""".format(
					message_id=email.message_id
				), as_dict=True)

			if names:
				name = names[0].get("name")
				# email is already available update communication uid instead
				frappe.db.set_value("Communication", name, "uid", uid, update_modified=False)

				self.flags.notify = False

				return frappe.get_doc("Communication", name)

		if email.content_type == 'text/html':
			email.content = clean_email_html(email.content)

		communication = frappe.get_doc({
			"doctype": "Communication",
			"subject": email.subject,
			"content": email.content,
			'text_content': email.text_content,
			"sent_or_received": "Received",
			"sender_full_name": email.from_real_name,
			"sender": email.from_email,
			"recipients": email.mail.get("To"),
			"cc": email.mail.get("CC"),
			"email_account": self.name,
			"communication_medium": "Email",
			"uid": int(uid or -1),
			"message_id": email.message_id,
			"communication_date": email.date,
			"has_attachment": 1 if email.attachments else 0,
			"seen": seen or 0
		})

		self.set_thread(communication, email)
		if communication.seen:
			# get email account user and set communication as seen
			users = frappe.get_all("User Email", filters={ "email_account": self.name },
				fields=["parent"])
			users = list({user.get("parent") for user in users})
			communication._seen = json.dumps(users)

		communication.flags.in_receive = True
		communication.insert(ignore_permissions=True)

		# save attachments
		communication._attachments = email.save_attachments_in_doc(communication)

		# replace inline images
		dirty = False
		for file in communication._attachments:
			if file.name in email.cid_map and email.cid_map[file.name]:
				dirty = True

				email.content = email.content.replace("cid:{0}".format(email.cid_map[file.name]),
					file.file_url)

		if dirty:
			# not sure if using save() will trigger anything
			communication.db_set("content", sanitize_html(email.content))

		# notify all participants of this thread
		if self.enable_auto_reply and getattr(communication, "is_first", False):
			self.send_auto_reply(communication, email)

		return communication

	def set_thread(self, communication, email):
		"""Appends communication to parent based on thread ID. Will extract
		parent communication and will link the communication to the reference of that
		communication. Also set the status of parent transaction to Open or Replied.

		If no thread id is found and `append_to` is set for the email account,
		it will create a new parent transaction (e.g. Issue)"""
		parent = None

		parent = self.find_parent_from_in_reply_to(communication, email)

		if not parent and self.append_to:
			self.set_sender_field_and_subject_field()

		if not parent and self.append_to:
			parent = self.find_parent_based_on_subject_and_sender(communication, email)

		if not parent and self.append_to and self.append_to!="Communication":
			parent = self.create_new_parent(communication, email)

		if parent:
			communication.reference_doctype = parent.doctype
			communication.reference_name = parent.name

		# check if message is notification and disable notifications for this message
		isnotification = email.mail.get("isnotification")
		if isnotification:
			if "notification" in isnotification:
				communication.unread_notification_sent = 1

	def set_sender_field_and_subject_field(self):
		'''Identify the sender and subject fields from the `append_to` DocType'''
		# set subject_field and sender_field
		meta = frappe.get_meta(self.append_to)
		self.subject_field = None
		self.sender_field = None

		if hasattr(meta, "subject_field"):
			self.subject_field = meta.subject_field

		if hasattr(meta, "sender_field"):
			self.sender_field = meta.sender_field

	def find_parent_based_on_subject_and_sender(self, communication, email):
		'''Find parent document based on subject and sender match'''
		parent = None

		if self.append_to and self.sender_field:
			if self.subject_field:
				if '#' in email.subject:
					# try and match if ID is found
					# document ID is appended to subject
					# example "Re: Your email (#OPP-2020-2334343)"
					parent_id = email.subject.rsplit('#', 1)[-1].strip(' ()')
					if parent_id:
						parent = frappe.db.get_all(self.append_to, filters = dict(name = parent_id),
							fields = 'name')

				if not parent:
					# try and match by subject and sender
					# if sent by same sender with same subject,
					# append it to old coversation
					subject = frappe.as_unicode(strip(re.sub(r"(^\s*(fw|fwd|wg)[^:]*:|\s*(re|aw)[^:]*:\s*)*",
						"", email.subject, 0, flags=re.IGNORECASE)))

					parent = frappe.db.get_all(self.append_to, filters={
						self.sender_field: email.from_email,
						self.subject_field: ("like", "%{0}%".format(subject)),
						"creation": (">", (get_datetime() - relativedelta(days=60)).strftime(DATE_FORMAT))
					}, fields = "name", limit = 1)

				if not parent and len(subject) > 10 and is_system_user(email.from_email):
					# match only subject field
					# when the from_email is of a user in the system
					# and subject is atleast 10 chars long
					parent = frappe.db.get_all(self.append_to, filters={
						self.subject_field: ("like", "%{0}%".format(subject)),
						"creation": (">", (get_datetime() - relativedelta(days=60)).strftime(DATE_FORMAT))
					}, fields = "name", limit = 1)



			if parent:
				parent = frappe._dict(doctype=self.append_to, name=parent[0].name)
				return parent

	def create_new_parent(self, communication, email):
		'''If no parent found, create a new reference document'''

		# no parent found, but must be tagged
		# insert parent type doc
		parent = frappe.new_doc(self.append_to)

		if self.subject_field:
			parent.set(self.subject_field, frappe.as_unicode(email.subject)[:140])

		if self.sender_field:
			parent.set(self.sender_field, frappe.as_unicode(email.from_email))

		if parent.meta.has_field("email_account"):
			parent.email_account = self.name

		parent.flags.ignore_mandatory = True

		try:
			parent.insert(ignore_permissions=True)
		except frappe.DuplicateEntryError:
			# try and find matching parent
			parent_name = frappe.db.get_value(self.append_to, {self.sender_field: email.from_email})
			if parent_name:
				parent.name = parent_name
			else:
				parent = None

		# NOTE if parent isn't found and there's no subject match, it is likely that it is a new conversation thread and hence is_first = True
		communication.is_first = True

		return parent

	def find_parent_from_in_reply_to(self, communication, email):
		'''Returns parent reference if embedded in In-Reply-To header

		Message-ID is formatted as `{message_id}@{site}`'''
		parent = None
		in_reply_to = (email.mail.get("In-Reply-To") or "").strip(" <>")

		if in_reply_to:
			if "@{0}".format(frappe.local.site) in in_reply_to:
				# reply to a communication sent from the system
				email_queue = frappe.db.get_value('Email Queue', dict(message_id=in_reply_to), ['communication','reference_doctype', 'reference_name'])
				if email_queue:
					parent_communication, parent_doctype, parent_name = email_queue
					if parent_communication:
						communication.in_reply_to = parent_communication
				else:
					reference, domain = in_reply_to.split("@", 1)
					parent_doctype, parent_name = 'Communication', reference

				if frappe.db.exists(parent_doctype, parent_name):
					parent = frappe._dict(doctype=parent_doctype, name=parent_name)

					# set in_reply_to of current communication
					if parent_doctype=='Communication':
						# communication.in_reply_to = email_queue.communication

						if parent.reference_name:
							# the true parent is the communication parent
							parent = frappe.get_doc(parent.reference_doctype,
								parent.reference_name)
			else:
				comm = frappe.db.get_value('Communication',
						dict(
							message_id=in_reply_to,
							creation=['>=', add_days(get_datetime(), -30)]),
						['reference_doctype', 'reference_name'], as_dict=1)
				if comm:
					parent = frappe._dict(doctype=comm.reference_doctype, name=comm.reference_name)

		return parent

=======
>>>>>>> 0ba9cd4c
	def send_auto_reply(self, communication, email):
		"""Send auto reply if set."""
		from frappe.core.doctype.communication.email import set_incoming_outgoing_accounts
		if self.enable_auto_reply:
			set_incoming_outgoing_accounts(communication)

			unsubscribe_message = (self.send_unsubscribe_message and _("Leave this conversation")) or ""

			frappe.sendmail(recipients = [email.from_email],
				sender = self.email_id,
				reply_to = communication.incoming_email_account,
				subject = " ".join([_("Re:"), communication.subject]),
				content = render_template(self.auto_reply_message or "", communication.as_dict()) or \
					 frappe.get_template("templates/emails/auto_reply.html").render(communication.as_dict()),
				reference_doctype = communication.reference_doctype,
				reference_name = communication.reference_name,
				in_reply_to = email.mail.get("Message-Id"), # send back the Message-Id as In-Reply-To
				unsubscribe_message = unsubscribe_message)

	def get_unreplied_notification_emails(self):
		"""Return list of emails listed"""
		self.send_notification_to = self.send_notification_to.replace(",", "\n")
		out = [e.strip() for e in self.send_notification_to.split("\n") if e.strip()]
		return out

	def on_trash(self):
		"""Clear communications where email account is linked"""
		from frappe.core.doctype.user.user import remove_user_email_inbox

		frappe.db.sql("update `tabCommunication` set email_account='' where email_account=%s", self.name)
		remove_user_email_inbox(email_account=self.name)

	def after_rename(self, old, new, merge=False):
		frappe.db.set_value("Email Account", new, "email_account_name", new)

	def build_email_sync_rule(self):
		if not self.use_imap:
			return "UNSEEN"

		if self.email_sync_option == "ALL":
			max_uid = get_max_email_uid(self.name)
			last_uid = max_uid + int(self.initial_sync_count or 100) if max_uid == 1 else "*"
			return "UID {}:{}".format(max_uid, last_uid)
		else:
			return self.email_sync_option or "UNSEEN"

	def mark_emails_as_read_unread(self):
		""" mark Email Flag Queue of self.email_account mails as read"""

		if not self.use_imap:
			return

		flags = frappe.db.sql("""select name, communication, uid, action from
			`tabEmail Flag Queue` where is_completed=0 and email_account={email_account}
			""".format(email_account=frappe.db.escape(self.name)), as_dict=True)

		uid_list = { flag.get("uid", None): flag.get("action", "Read") for flag in flags }
		if flags and uid_list:
			email_server = self.get_incoming_server()
			if not email_server:
				return

			email_server.update_flag(uid_list=uid_list)

			# mark communication as read
			docnames =  ",".join("'%s'"%flag.get("communication") for flag in flags \
				if flag.get("action") == "Read")
			self.set_communication_seen_status(docnames, seen=1)

			# mark communication as unread
			docnames =  ",".join([ "'%s'"%flag.get("communication") for flag in flags \
				if flag.get("action") == "Unread" ])
			self.set_communication_seen_status(docnames, seen=0)

			docnames = ",".join([ "'%s'"%flag.get("name") for flag in flags ])
			frappe.db.sql(""" update `tabEmail Flag Queue` set is_completed=1
				where name in ({docnames})""".format(docnames=docnames))

	def set_communication_seen_status(self, docnames, seen=0):
		""" mark Email Flag Queue of self.email_account mails as read"""
		if not docnames:
			return

		frappe.db.sql(""" update `tabCommunication` set seen={seen}
			where name in ({docnames})""".format(docnames=docnames, seen=seen))

	def check_automatic_linking_email_account(self):
		if self.enable_automatic_linking:
			if not self.enable_incoming:
				frappe.throw(_("Automatic Linking can be activated only if Incoming is enabled."))

			if frappe.db.exists("Email Account", {"enable_automatic_linking": 1, "name": ('!=', self.name)}):
				frappe.throw(_("Automatic Linking can be activated only for one Email Account."))


	def append_email_to_sent_folder(self, message):

		email_server = None
		try:
			email_server = self.get_incoming_server(in_receive=True)
		except Exception:
			frappe.log_error(title=_("Error while connecting to email account {0}").format(self.name))

		if not email_server:
			return

		email_server.connect()

		if email_server.imap:
			try:
				email_server.imap.append("Sent", "\\Seen", imaplib.Time2Internaldate(time.time()), message.encode())
			except Exception:
				frappe.log_error()

@frappe.whitelist()
def get_append_to(doctype=None, txt=None, searchfield=None, start=None, page_len=None, filters=None):
	txt = txt if txt else ""
	email_append_to_list = []

	# Set Email Append To DocTypes via DocType
	filters = {"istable": 0, "issingle": 0, "email_append_to": 1}
	for dt in frappe.get_all("DocType", filters=filters, fields=["name", "email_append_to"]):
		email_append_to_list.append(dt.name)

	# Set Email Append To DocTypes set via Customize Form
	for dt in frappe.get_list("Property Setter", filters={"property": "email_append_to", "value": 1}, fields=["doc_type"]):
		email_append_to_list.append(dt.doc_type)

	email_append_to = [[d] for d in set(email_append_to_list) if txt in d]

	return email_append_to

def test_internet(host="8.8.8.8", port=53, timeout=3):
	"""Returns True if internet is connected

	Host: 8.8.8.8 (google-public-dns-a.google.com)
	OpenPort: 53/tcp
	Service: domain (DNS/TCP)
	"""
	try:
		socket.setdefaulttimeout(timeout)
		socket.socket(socket.AF_INET, socket.SOCK_STREAM).connect((host, port))
		return True
	except Exception as ex:
		print(ex.message)
		return False

def notify_unreplied():
	"""Sends email notifications if there are unreplied Communications
		and `notify_if_unreplied` is set as true."""

	for email_account in frappe.get_all("Email Account", "name", filters={"enable_incoming": 1, "notify_if_unreplied": 1}):
		email_account = frappe.get_doc("Email Account", email_account.name)
		if email_account.append_to:

			# get open communications younger than x mins, for given doctype
			for comm in frappe.get_all("Communication", "name", filters=[
					{"sent_or_received": "Received"},
					{"reference_doctype": email_account.append_to},
					{"unread_notification_sent": 0},
					{"email_account":email_account.name},
					{"creation": ("<", datetime.now() - timedelta(seconds = (email_account.unreplied_for_mins or 30) * 60))},
					{"creation": (">", datetime.now() - timedelta(seconds = (email_account.unreplied_for_mins or 30) * 60 * 3))}
				]):
				comm = frappe.get_doc("Communication", comm.name)

				if frappe.db.get_value(comm.reference_doctype, comm.reference_name, "status")=="Open":
					# if status is still open
					frappe.sendmail(recipients=email_account.get_unreplied_notification_emails(),
						content=comm.content, subject=comm.subject, doctype= comm.reference_doctype,
						name=comm.reference_name)

				# update flag
				comm.db_set("unread_notification_sent", 1)

def pull(now=False):
	"""Will be called via scheduler, pull emails from all enabled Email accounts."""
	if frappe.cache().get_value("workers:no-internet") == True:
		if test_internet():
			frappe.cache().set_value("workers:no-internet", False)
		else:
			return
	queued_jobs = get_jobs(site=frappe.local.site, key='job_name')[frappe.local.site]
	for email_account in frappe.get_list("Email Account",
		filters={"enable_incoming": 1, "awaiting_password": 0}):
		if now:
			pull_from_email_account(email_account.name)

		else:
			# job_name is used to prevent duplicates in queue
			job_name = 'pull_from_email_account|{0}'.format(email_account.name)

			if job_name not in queued_jobs:
				enqueue(pull_from_email_account, 'short', event='all', job_name=job_name,
					email_account=email_account.name)

def pull_from_email_account(email_account):
	'''Runs within a worker process'''
	email_account = frappe.get_doc("Email Account", email_account)
	email_account.receive()

	# mark Email Flag Queue mail as read
	email_account.mark_emails_as_read_unread()

def get_max_email_uid(email_account):
	# get maximum uid of emails
	max_uid = 1

	result = frappe.db.get_all("Communication", filters={
		"communication_medium": "Email",
		"sent_or_received": "Received",
		"email_account": email_account
	}, fields=["max(uid) as uid"])

	if not result:
		return 1
	else:
		max_uid = cint(result[0].get("uid", 0)) + 1
		return max_uid<|MERGE_RESOLUTION|>--- conflicted
+++ resolved
@@ -512,262 +512,6 @@
 			unhandled_email.insert(ignore_permissions=True)
 			frappe.db.commit()
 
-<<<<<<< HEAD
-	def insert_communication(self, msg, args=None):
-		if isinstance(msg, list):
-			raw, uid, seen = msg
-		else:
-			raw = msg
-			uid = -1
-			seen = 0
-		if isinstance(args, dict):
-			if args.get("uid", -1): uid = args.get("uid", -1)
-			if args.get("seen", 0): seen = args.get("seen", 0)
-
-		email = Email(raw)
-
-		if email.from_email == self.email_id and not email.mail.get("Reply-To"):
-			# gmail shows sent emails in inbox
-			# and we don't want emails sent by us to be pulled back into the system again
-			# dont count emails sent by the system get those
-			if frappe.flags.in_test:
-				print('WARN: Cannot pull email. Sender sames as recipient inbox')
-			raise SentEmailInInbox
-
-		if email.message_id:
-			# https://stackoverflow.com/a/18367248
-			names = frappe.db.sql("""SELECT DISTINCT `name`, `creation` FROM `tabCommunication`
-				WHERE `message_id`='{message_id}'
-				ORDER BY `creation` DESC LIMIT 1""".format(
-					message_id=email.message_id
-				), as_dict=True)
-
-			if names:
-				name = names[0].get("name")
-				# email is already available update communication uid instead
-				frappe.db.set_value("Communication", name, "uid", uid, update_modified=False)
-
-				self.flags.notify = False
-
-				return frappe.get_doc("Communication", name)
-
-		if email.content_type == 'text/html':
-			email.content = clean_email_html(email.content)
-
-		communication = frappe.get_doc({
-			"doctype": "Communication",
-			"subject": email.subject,
-			"content": email.content,
-			'text_content': email.text_content,
-			"sent_or_received": "Received",
-			"sender_full_name": email.from_real_name,
-			"sender": email.from_email,
-			"recipients": email.mail.get("To"),
-			"cc": email.mail.get("CC"),
-			"email_account": self.name,
-			"communication_medium": "Email",
-			"uid": int(uid or -1),
-			"message_id": email.message_id,
-			"communication_date": email.date,
-			"has_attachment": 1 if email.attachments else 0,
-			"seen": seen or 0
-		})
-
-		self.set_thread(communication, email)
-		if communication.seen:
-			# get email account user and set communication as seen
-			users = frappe.get_all("User Email", filters={ "email_account": self.name },
-				fields=["parent"])
-			users = list({user.get("parent") for user in users})
-			communication._seen = json.dumps(users)
-
-		communication.flags.in_receive = True
-		communication.insert(ignore_permissions=True)
-
-		# save attachments
-		communication._attachments = email.save_attachments_in_doc(communication)
-
-		# replace inline images
-		dirty = False
-		for file in communication._attachments:
-			if file.name in email.cid_map and email.cid_map[file.name]:
-				dirty = True
-
-				email.content = email.content.replace("cid:{0}".format(email.cid_map[file.name]),
-					file.file_url)
-
-		if dirty:
-			# not sure if using save() will trigger anything
-			communication.db_set("content", sanitize_html(email.content))
-
-		# notify all participants of this thread
-		if self.enable_auto_reply and getattr(communication, "is_first", False):
-			self.send_auto_reply(communication, email)
-
-		return communication
-
-	def set_thread(self, communication, email):
-		"""Appends communication to parent based on thread ID. Will extract
-		parent communication and will link the communication to the reference of that
-		communication. Also set the status of parent transaction to Open or Replied.
-
-		If no thread id is found and `append_to` is set for the email account,
-		it will create a new parent transaction (e.g. Issue)"""
-		parent = None
-
-		parent = self.find_parent_from_in_reply_to(communication, email)
-
-		if not parent and self.append_to:
-			self.set_sender_field_and_subject_field()
-
-		if not parent and self.append_to:
-			parent = self.find_parent_based_on_subject_and_sender(communication, email)
-
-		if not parent and self.append_to and self.append_to!="Communication":
-			parent = self.create_new_parent(communication, email)
-
-		if parent:
-			communication.reference_doctype = parent.doctype
-			communication.reference_name = parent.name
-
-		# check if message is notification and disable notifications for this message
-		isnotification = email.mail.get("isnotification")
-		if isnotification:
-			if "notification" in isnotification:
-				communication.unread_notification_sent = 1
-
-	def set_sender_field_and_subject_field(self):
-		'''Identify the sender and subject fields from the `append_to` DocType'''
-		# set subject_field and sender_field
-		meta = frappe.get_meta(self.append_to)
-		self.subject_field = None
-		self.sender_field = None
-
-		if hasattr(meta, "subject_field"):
-			self.subject_field = meta.subject_field
-
-		if hasattr(meta, "sender_field"):
-			self.sender_field = meta.sender_field
-
-	def find_parent_based_on_subject_and_sender(self, communication, email):
-		'''Find parent document based on subject and sender match'''
-		parent = None
-
-		if self.append_to and self.sender_field:
-			if self.subject_field:
-				if '#' in email.subject:
-					# try and match if ID is found
-					# document ID is appended to subject
-					# example "Re: Your email (#OPP-2020-2334343)"
-					parent_id = email.subject.rsplit('#', 1)[-1].strip(' ()')
-					if parent_id:
-						parent = frappe.db.get_all(self.append_to, filters = dict(name = parent_id),
-							fields = 'name')
-
-				if not parent:
-					# try and match by subject and sender
-					# if sent by same sender with same subject,
-					# append it to old coversation
-					subject = frappe.as_unicode(strip(re.sub(r"(^\s*(fw|fwd|wg)[^:]*:|\s*(re|aw)[^:]*:\s*)*",
-						"", email.subject, 0, flags=re.IGNORECASE)))
-
-					parent = frappe.db.get_all(self.append_to, filters={
-						self.sender_field: email.from_email,
-						self.subject_field: ("like", "%{0}%".format(subject)),
-						"creation": (">", (get_datetime() - relativedelta(days=60)).strftime(DATE_FORMAT))
-					}, fields = "name", limit = 1)
-
-				if not parent and len(subject) > 10 and is_system_user(email.from_email):
-					# match only subject field
-					# when the from_email is of a user in the system
-					# and subject is atleast 10 chars long
-					parent = frappe.db.get_all(self.append_to, filters={
-						self.subject_field: ("like", "%{0}%".format(subject)),
-						"creation": (">", (get_datetime() - relativedelta(days=60)).strftime(DATE_FORMAT))
-					}, fields = "name", limit = 1)
-
-
-
-			if parent:
-				parent = frappe._dict(doctype=self.append_to, name=parent[0].name)
-				return parent
-
-	def create_new_parent(self, communication, email):
-		'''If no parent found, create a new reference document'''
-
-		# no parent found, but must be tagged
-		# insert parent type doc
-		parent = frappe.new_doc(self.append_to)
-
-		if self.subject_field:
-			parent.set(self.subject_field, frappe.as_unicode(email.subject)[:140])
-
-		if self.sender_field:
-			parent.set(self.sender_field, frappe.as_unicode(email.from_email))
-
-		if parent.meta.has_field("email_account"):
-			parent.email_account = self.name
-
-		parent.flags.ignore_mandatory = True
-
-		try:
-			parent.insert(ignore_permissions=True)
-		except frappe.DuplicateEntryError:
-			# try and find matching parent
-			parent_name = frappe.db.get_value(self.append_to, {self.sender_field: email.from_email})
-			if parent_name:
-				parent.name = parent_name
-			else:
-				parent = None
-
-		# NOTE if parent isn't found and there's no subject match, it is likely that it is a new conversation thread and hence is_first = True
-		communication.is_first = True
-
-		return parent
-
-	def find_parent_from_in_reply_to(self, communication, email):
-		'''Returns parent reference if embedded in In-Reply-To header
-
-		Message-ID is formatted as `{message_id}@{site}`'''
-		parent = None
-		in_reply_to = (email.mail.get("In-Reply-To") or "").strip(" <>")
-
-		if in_reply_to:
-			if "@{0}".format(frappe.local.site) in in_reply_to:
-				# reply to a communication sent from the system
-				email_queue = frappe.db.get_value('Email Queue', dict(message_id=in_reply_to), ['communication','reference_doctype', 'reference_name'])
-				if email_queue:
-					parent_communication, parent_doctype, parent_name = email_queue
-					if parent_communication:
-						communication.in_reply_to = parent_communication
-				else:
-					reference, domain = in_reply_to.split("@", 1)
-					parent_doctype, parent_name = 'Communication', reference
-
-				if frappe.db.exists(parent_doctype, parent_name):
-					parent = frappe._dict(doctype=parent_doctype, name=parent_name)
-
-					# set in_reply_to of current communication
-					if parent_doctype=='Communication':
-						# communication.in_reply_to = email_queue.communication
-
-						if parent.reference_name:
-							# the true parent is the communication parent
-							parent = frappe.get_doc(parent.reference_doctype,
-								parent.reference_name)
-			else:
-				comm = frappe.db.get_value('Communication',
-						dict(
-							message_id=in_reply_to,
-							creation=['>=', add_days(get_datetime(), -30)]),
-						['reference_doctype', 'reference_name'], as_dict=1)
-				if comm:
-					parent = frappe._dict(doctype=comm.reference_doctype, name=comm.reference_name)
-
-		return parent
-
-=======
->>>>>>> 0ba9cd4c
 	def send_auto_reply(self, communication, email):
 		"""Send auto reply if set."""
 		from frappe.core.doctype.communication.email import set_incoming_outgoing_accounts
