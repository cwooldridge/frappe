# Copyright (c) 2015, Frappe Technologies Pvt. Ltd. and Contributors
# MIT License. See license.txt
"""
globals attached to frappe module
+ some utility functions that should probably be moved
"""
from __future__ import unicode_literals

from werkzeug.local import Local, release_local
import os, sys, importlib, inspect, json

# public
from .exceptions import *
from .utils.jinja import get_jenv, get_template, render_template

<<<<<<< HEAD
__version__ = '7.1.29'
=======
__version__ = '7.2.0'
>>>>>>> f2bc961e
__title__ = "Frappe Framework"

local = Local()

class _dict(dict):
	"""dict like object that exposes keys as attributes"""
	def __getattr__(self, key):
		ret = self.get(key)
		if not ret and key.startswith("__"):
			raise AttributeError()
		return ret
	def __setattr__(self, key, value):
		self[key] = value
	def __getstate__(self):
		return self
	def __setstate__(self, d):
		self.update(d)
	def update(self, d):
		"""update and return self -- the missing dict feature in python"""
		super(_dict, self).update(d)
		return self
	def copy(self):
		return _dict(dict(self).copy())

def _(msg, lang=None):
	"""Returns translated string in current lang, if exists."""
	from frappe.translate import get_full_dict

	if not lang:
		lang = local.lang

	# msg should always be unicode
	msg = as_unicode(msg).strip()

	return get_full_dict(local.lang).get(msg) or msg

def as_unicode(text, encoding='utf-8'):
	'''Convert to unicode if required'''
	if isinstance(text, unicode):
		return text
	elif text==None:
		return ''
	elif isinstance(text, basestring):
		return unicode(text, encoding)
	else:
		return unicode(text)

def get_lang_dict(fortype, name=None):
	"""Returns the translated language dict for the given type and name.

	 :param fortype: must be one of `doctype`, `page`, `report`, `include`, `jsfile`, `boot`
	 :param name: name of the document for which assets are to be returned."""
	from frappe.translate import get_dict
	return get_dict(fortype, name)

def set_user_lang(user, user_language=None):
	"""Guess and set user language for the session. `frappe.local.lang`"""
	from frappe.translate import get_user_lang
	local.lang = get_user_lang(user)

# local-globals
db = local("db")
conf = local("conf")
form = form_dict = local("form_dict")
request = local("request")
response = local("response")
session = local("session")
user = local("user")
flags = local("flags")

error_log = local("error_log")
debug_log = local("debug_log")
message_log = local("message_log")

lang = local("lang")

def init(site, sites_path=None, new_site=False):
	"""Initialize frappe for the current site. Reset thread locals `frappe.local`"""
	if getattr(local, "initialised", None):
		return

	if not sites_path:
		sites_path = '.'

	local.error_log = []
	local.message_log = []
	local.debug_log = []
	local.realtime_log = []
	local.flags = _dict({
		"ran_schedulers": [],
		"currently_saving": [],
		"redirect_location": "",
		"in_install_db": False,
		"in_install_app": False,
		"in_import": False,
		"in_test": False,
		"mute_messages": False,
		"ignore_links": False,
		"mute_emails": False,
		"has_dataurl": False,
		"new_site": new_site
	})
	local.rollback_observers = []
	local.test_objects = {}

	local.site = site
	local.sites_path = sites_path
	local.site_path = os.path.join(sites_path, site)

	local.request_ip = None
	local.response = _dict({"docs":[]})
	local.task_id = None

	local.conf = _dict(get_site_config())
	local.lang = local.conf.lang or "en"
	local.lang_full_dict = None

	local.module_app = None
	local.app_modules = None
	local.system_settings = None

	local.user = None
	local.user_perms = None
	local.session = None
	local.role_permissions = {}
	local.valid_columns = {}
	local.new_doc_templates = {}

	local.jenv = None
	local.jloader =None
	local.cache = {}
	local.form_dict = _dict()
	local.session = _dict()

	setup_module_map()

	local.initialised = True

def connect(site=None, db_name=None):
	"""Connect to site database instance.

	:param site: If site is given, calls `frappe.init`.
	:param db_name: Optional. Will use from `site_config.json`."""
	from database import Database
	if site:
		init(site)
	local.db = Database(user=db_name or local.conf.db_name)
	set_user("Administrator")

def get_site_config(sites_path=None, site_path=None):
	"""Returns `site_config.json` combined with `sites/common_site_config.json`.
	`site_config` is a set of site wide settings like database name, password, email etc."""
	config = {}

	sites_path = sites_path or getattr(local, "sites_path", None)
	site_path = site_path or getattr(local, "site_path", None)

	if sites_path:
		common_site_config = os.path.join(sites_path, "common_site_config.json")
		if os.path.exists(common_site_config):
			config.update(get_file_json(common_site_config))

	if site_path:
		site_config = os.path.join(site_path, "site_config.json")
		if os.path.exists(site_config):
			config.update(get_file_json(site_config))
		elif local.site and not local.flags.new_site:
			print "{0} does not exist".format(local.site)
			sys.exit(1)
			#raise IncorrectSitePath, "{0} does not exist".format(site_config)

	return _dict(config)

def get_conf(site=None):
	if hasattr(local, 'conf'):
		return local.conf

	else:
		# if no site, get from common_site_config.json
		with init_site(site):
			return local.conf

class init_site:
	def __init__(self, site=None):
		'''If site==None, initialize it for empty site ('') to load common_site_config.json'''
		self.site = site or ''

	def __enter__(self):
		init(self.site)
		return local

	def __exit__(self, type, value, traceback):
		destroy()

def destroy():
	"""Closes connection and releases werkzeug local."""
	if db:
		db.close()

	release_local(local)

# memcache
redis_server = None
def cache():
	"""Returns memcache connection."""
	global redis_server
	if not redis_server:
		from frappe.utils.redis_wrapper import RedisWrapper
		redis_server = RedisWrapper.from_url(conf.get('redis_cache')
			or "redis://localhost:11311")
	return redis_server

def get_traceback():
	"""Returns error traceback."""
	import utils
	return utils.get_traceback()

def errprint(msg):
	"""Log error. This is sent back as `exc` in response.

	:param msg: Message."""
	msg = as_unicode(msg)
	if not request or (not "cmd" in local.form_dict):
		print msg.encode('utf-8')

	error_log.append(msg)

def log(msg):
	"""Add to `debug_log`.

	:param msg: Message."""
	if not request:
		if conf.get("logging") or False:
			print repr(msg)

	debug_log.append(as_unicode(msg))

def msgprint(msg, title=None, raise_exception=0, as_table=False, indicator=None, alert=False):
	"""Print a message to the user (via HTTP response).
	Messages are sent in the `__server_messages` property in the
	response JSON and shown in a pop-up / modal.

	:param msg: Message.
	:param title: [optional] Message title.
	:param raise_exception: [optional] Raise given exception and show message.
	:param as_table: [optional] If `msg` is a list of lists, render as HTML table.
	"""
	from utils import encode

	out = _dict(message=msg)

	def _raise_exception():
		if raise_exception:
			if flags.rollback_on_exception:
				db.rollback()
			import inspect

			if inspect.isclass(raise_exception) and issubclass(raise_exception, Exception):
				raise raise_exception, encode(msg)
			else:
				raise ValidationError, encode(msg)

	if flags.mute_messages:
		_raise_exception()
		return

	if as_table and type(msg) in (list, tuple):
		out.msg = '<table border="1px" style="border-collapse: collapse" cellpadding="2px">' + ''.join(['<tr>'+''.join(['<td>%s</td>' % c for c in r])+'</tr>' for r in msg]) + '</table>'

	if flags.print_messages and out.msg:
		print "Message: " + repr(out.msg).encode("utf-8")

	if title:
		out.title = title

	if not indicator and raise_exception:
		indicator = 'red'

	if indicator:
		out.indicator = indicator

	if alert:
		out.alert = 1

	message_log.append(json.dumps(out))
	_raise_exception()

def throw(msg, exc=ValidationError, title=None):
	"""Throw execption and show message (`msgprint`).

	:param msg: Message.
	:param exc: Exception class. Default `frappe.ValidationError`"""
	msgprint(msg, raise_exception=exc, title=title, indicator='red')

def emit_js(js, user=False, **kwargs):
	from frappe.async import publish_realtime
	if user == False:
		user = session.user
	publish_realtime('eval_js', js, user=user, **kwargs)

def create_folder(path, with_init=False):
	"""Create a folder in the given path and add an `__init__.py` file (optional).

	:param path: Folder path.
	:param with_init: Create `__init__.py` in the new folder."""
	from frappe.utils import touch_file
	if not os.path.exists(path):
		os.makedirs(path)

		if with_init:
			touch_file(os.path.join(path, "__init__.py"))

def set_user(username):
	"""Set current user.

	:param username: **User** name to set as current user."""
	local.session.user = username
	local.session.sid = username
	local.cache = {}
	local.form_dict = _dict()
	local.jenv = None
	local.session.data = _dict()
	local.role_permissions = {}
	local.new_doc_templates = {}
	local.user_perms = None

def get_user():
	from frappe.utils.user import UserPermissions
	if not local.user_perms:
		local.user_perms = UserPermissions(local.session.user)
	return local.user_perms

def get_roles(username=None):
	"""Returns roles of current user."""
	if not local.session:
		return ["Guest"]

	if username:
		import frappe.utils.user
		return frappe.utils.user.get_roles(username)
	else:
		return get_user().get_roles()

def get_request_header(key, default=None):
	"""Return HTTP request header.

	:param key: HTTP header key.
	:param default: Default value."""
	return request.headers.get(key, default)

def sendmail(recipients=[], sender="", subject="No Subject", message="No Message",
		as_markdown=False, delayed=True, reference_doctype=None, reference_name=None,
		unsubscribe_method=None, unsubscribe_params=None, unsubscribe_message=None,
		attachments=None, content=None, doctype=None, name=None, reply_to=None,
		cc=[], message_id=None, in_reply_to=None, send_after=None, expose_recipients=None,
		send_priority=1, communication=None, retry=1, now=None):
	"""Send email using user's default **Email Account** or global default **Email Account**.


	:param recipients: List of recipients.
	:param sender: Email sender. Default is current user.
	:param subject: Email Subject.
	:param message: (or `content`) Email Content.
	:param as_markdown: Convert content markdown to HTML.
	:param delayed: Send via scheduled email sender **Email Queue**. Don't send immediately. Default is true
	:param send_priority: Priority for Email Queue, default 1.
	:param reference_doctype: (or `doctype`) Append as communication to this DocType.
	:param reference_name: (or `name`) Append as communication to this document name.
	:param unsubscribe_method: Unsubscribe url with options email, doctype, name. e.g. `/api/method/unsubscribe`
	:param unsubscribe_params: Unsubscribe paramaters to be loaded on the unsubscribe_method [optional] (dict).
	:param attachments: List of attachments.
	:param reply_to: Reply-To email id.
	:param message_id: Used for threading. If a reply is received to this email, Message-Id is sent back as In-Reply-To in received email.
	:param in_reply_to: Used to send the Message-Id of a received email back as In-Reply-To.
	:param send_after: Send after the given datetime.
	:param expose_recipients: Display all recipients in the footer message - "This email was sent to"
	:param communication: Communication link to be set in Email Queue record
	"""
	message = content or message

	if as_markdown:
		from markdown2 import markdown
		message = markdown(message)

	if not delayed:
		now = True

	import email.queue
	email.queue.send(recipients=recipients, sender=sender,
		subject=subject, message=message,
		reference_doctype = doctype or reference_doctype, reference_name = name or reference_name,
		unsubscribe_method=unsubscribe_method, unsubscribe_params=unsubscribe_params, unsubscribe_message=unsubscribe_message,
		attachments=attachments, reply_to=reply_to, cc=cc, message_id=message_id, in_reply_to=in_reply_to,
		send_after=send_after, expose_recipients=expose_recipients, send_priority=send_priority,
		communication=communication, now=now)

whitelisted = []
guest_methods = []
xss_safe_methods = []
def whitelist(allow_guest=False, xss_safe=False):
	"""
	Decorator for whitelisting a function and making it accessible via HTTP.
	Standard request will be `/api/method/[path.to.method]`

	:param allow_guest: Allow non logged-in user to access this method.

	Use as:

		@frappe.whitelist()
		def myfunc(param1, param2):
			pass
	"""
	def innerfn(fn):
		global whitelisted, guest_methods, xss_safe_methods
		whitelisted.append(fn)

		if allow_guest:
			guest_methods.append(fn)

			if xss_safe:
				xss_safe_methods.append(fn)

		return fn

	return innerfn

def only_for(roles):
	"""Raise `frappe.PermissionError` if the user does not have any of the given **Roles**.

	:param roles: List of roles to check."""
	if not isinstance(roles, (tuple, list)):
		roles = (roles,)
	roles = set(roles)
	myroles = set(get_roles())
	if not roles.intersection(myroles):
		raise PermissionError

def clear_cache(user=None, doctype=None):
	"""Clear **User**, **DocType** or global cache.

	:param user: If user is given, only user cache is cleared.
	:param doctype: If doctype is given, only DocType cache is cleared."""
	import frappe.sessions
	if doctype:
		import frappe.model.meta
		frappe.model.meta.clear_cache(doctype)
		reset_metadata_version()
	elif user:
		frappe.sessions.clear_cache(user)
	else: # everything
		import translate
		frappe.sessions.clear_cache()
		translate.clear_cache()
		reset_metadata_version()
		local.cache = {}
		local.new_doc_templates = {}

		for fn in get_hooks("clear_cache"):
			get_attr(fn)()

	local.role_permissions = {}

def has_permission(doctype=None, ptype="read", doc=None, user=None, verbose=False, throw=False):
	"""Raises `frappe.PermissionError` if not permitted.

	:param doctype: DocType for which permission is to be check.
	:param ptype: Permission type (`read`, `write`, `create`, `submit`, `cancel`, `amend`). Default: `read`.
	:param doc: [optional] Checks User permissions for given doc.
	:param user: [optional] Check for given user. Default: current user."""
	if not doctype and doc:
		doctype = doc.doctype

	import frappe.permissions
	out = frappe.permissions.has_permission(doctype, ptype, doc=doc, verbose=verbose, user=user)
	if throw and not out:
		if doc:
			frappe.throw(_("No permission for {0}").format(doc.doctype + " " + doc.name))
		else:
			frappe.throw(_("No permission for {0}").format(doctype))

	return out

def has_website_permission(doc=None, ptype='read', user=None, verbose=False, doctype=None):
	"""Raises `frappe.PermissionError` if not permitted.

	:param doctype: DocType for which permission is to be check.
	:param ptype: Permission type (`read`, `write`, `create`, `submit`, `cancel`, `amend`). Default: `read`.
	:param doc: Checks User permissions for given doc.
	:param user: [optional] Check for given user. Default: current user."""

	if not user:
		user = session.user

	if doc:
		if isinstance(doc, basestring):
			doc = get_doc(doctype, doc)

		doctype = doc.doctype

		if doc.flags.ignore_permissions:
			return True

		# check permission in controller
		if hasattr(doc, 'has_website_permission'):
			return doc.has_website_permission(ptype, verbose=verbose)

	hooks = (get_hooks("has_website_permission") or {}).get(doctype, [])
	if hooks:
		for method in hooks:
			result = call(method, doc=doc, ptype=ptype, user=user, verbose=verbose)
			# if even a single permission check is Falsy
			if not result:
				return False

		# else it is Truthy
		return True

	else:
		return False

def is_table(doctype):
	"""Returns True if `istable` property (indicating child Table) is set for given DocType."""
	def get_tables():
		return db.sql_list("select name from tabDocType where istable=1")

	tables = cache().get_value("is_table", get_tables)
	return doctype in tables

def get_precision(doctype, fieldname, currency=None, doc=None):
	"""Get precision for a given field"""
	from frappe.model.meta import get_field_precision
	return get_field_precision(get_meta(doctype).get_field(fieldname), doc, currency)

def generate_hash(txt=None, length=None):
	"""Generates random hash for given text + current timestamp + random string."""
	import hashlib, time
	from .utils import random_string
	digest = hashlib.sha224((txt or "") + repr(time.time()) + repr(random_string(8))).hexdigest()
	if length:
		digest = digest[:length]
	return digest

def reset_metadata_version():
	"""Reset `metadata_version` (Client (Javascript) build ID) hash."""
	v = generate_hash()
	cache().set_value("metadata_version", v)
	return v

def new_doc(doctype, parent_doc=None, parentfield=None, as_dict=False):
	"""Returns a new document of the given DocType with defaults set.

	:param doctype: DocType of the new document.
	:param parent_doc: [optional] add to parent document.
	:param parentfield: [optional] add against this `parentfield`."""
	from frappe.model.create_new import get_new_doc
	return get_new_doc(doctype, parent_doc, parentfield, as_dict=as_dict)

def set_value(doctype, docname, fieldname, value=None):
	"""Set document value. Calls `frappe.client.set_value`"""
	import frappe.client
	return frappe.client.set_value(doctype, docname, fieldname, value)

def get_doc(arg1, arg2=None):
	"""Return a `frappe.model.document.Document` object of the given type and name.

	:param arg1: DocType name as string **or** document JSON.
	:param arg2: [optional] Document name as string.

	Examples:

		# insert a new document
		todo = frappe.get_doc({"doctype":"ToDo", "description": "test"})
		tood.insert()

		# open an existing document
		todo = frappe.get_doc("ToDo", "TD0001")

	"""
	import frappe.model.document
	return frappe.model.document.get_doc(arg1, arg2)

def get_last_doc(doctype):
	"""Get last created document of this type."""
	d = get_all(doctype, ["name"], order_by="creation desc", limit_page_length=1)
	if d:
		return get_doc(doctype, d[0].name)
	else:
		raise DoesNotExistError

def get_single(doctype):
	"""Return a `frappe.model.document.Document` object of the given Single doctype."""
	return get_doc(doctype, doctype)

def get_meta(doctype, cached=True):
	"""Get `frappe.model.meta.Meta` instance of given doctype name."""
	import frappe.model.meta
	return frappe.model.meta.get_meta(doctype, cached=cached)

def get_meta_module(doctype):
	import frappe.modules
	return frappe.modules.load_doctype_module(doctype)

def delete_doc(doctype=None, name=None, force=0, ignore_doctypes=None, for_reload=False,
	ignore_permissions=False, flags=None):
	"""Delete a document. Calls `frappe.model.delete_doc.delete_doc`.

	:param doctype: DocType of document to be delete.
	:param name: Name of document to be delete.
	:param force: Allow even if document is linked. Warning: This may lead to data integrity errors.
	:param ignore_doctypes: Ignore if child table is one of these.
	:param for_reload: Call `before_reload` trigger before deleting.
	:param ignore_permissions: Ignore user permissions."""
	import frappe.model.delete_doc
	frappe.model.delete_doc.delete_doc(doctype, name, force, ignore_doctypes, for_reload,
		ignore_permissions, flags)

def delete_doc_if_exists(doctype, name, force=0):
	"""Delete document if exists."""
	if db.exists(doctype, name):
		delete_doc(doctype, name, force=force)

def reload_doctype(doctype, force=False):
	"""Reload DocType from model (`[module]/[doctype]/[name]/[name].json`) files."""
	reload_doc(scrub(db.get_value("DocType", doctype, "module")), "doctype", scrub(doctype), force=force)

def reload_doc(module, dt=None, dn=None, force=False):
	"""Reload Document from model (`[module]/[doctype]/[name]/[name].json`) files.

	:param module: Module name.
	:param dt: DocType name.
	:param dn: Document name.
	:param force: Reload even if `modified` timestamp matches.
	"""

	import frappe.modules
	return frappe.modules.reload_doc(module, dt, dn, force=force)

def rename_doc(doctype, old, new, debug=0, force=False, merge=False, ignore_permissions=False):
	"""Rename a document. Calls `frappe.model.rename_doc.rename_doc`"""
	from frappe.model.rename_doc import rename_doc
	return rename_doc(doctype, old, new, force=force, merge=merge, ignore_permissions=ignore_permissions)

def get_module(modulename):
	"""Returns a module object for given Python module name using `importlib.import_module`."""
	return importlib.import_module(modulename)

def scrub(txt):
	"""Returns sluggified string. e.g. `Sales Order` becomes `sales_order`."""
	return txt.replace(' ','_').replace('-', '_').lower()

def unscrub(txt):
	"""Returns titlified string. e.g. `sales_order` becomes `Sales Order`."""
	return txt.replace('_',' ').replace('-', ' ').title()

def get_module_path(module, *joins):
	"""Get the path of the given module name.

	:param module: Module name.
	:param *joins: Join additional path elements using `os.path.join`."""
	module = scrub(module)
	return get_pymodule_path(local.module_app[module] + "." + module, *joins)

def get_app_path(app_name, *joins):
	"""Return path of given app.

	:param app: App name.
	:param *joins: Join additional path elements using `os.path.join`."""
	return get_pymodule_path(app_name, *joins)

def get_site_path(*joins):
	"""Return path of current site.

	:param *joins: Join additional path elements using `os.path.join`."""
	return os.path.join(local.site_path, *joins)

def get_pymodule_path(modulename, *joins):
	"""Return path of given Python module name.

	:param modulename: Python module name.
	:param *joins: Join additional path elements using `os.path.join`."""
	if not "public" in joins:
		joins = [scrub(part) for part in joins]
	return os.path.join(os.path.dirname(get_module(scrub(modulename)).__file__), *joins)

def get_module_list(app_name):
	"""Get list of modules for given all via `app/modules.txt`."""
	return get_file_items(os.path.join(os.path.dirname(get_module(app_name).__file__), "modules.txt"))

def get_all_apps(with_internal_apps=True, sites_path=None):
	"""Get list of all apps via `sites/apps.txt`."""
	if not sites_path:
		sites_path = local.sites_path

	apps = get_file_items(os.path.join(sites_path, "apps.txt"), raise_not_found=True)

	if with_internal_apps:
		for app in get_file_items(os.path.join(local.site_path, "apps.txt")):
			if app not in apps:
				apps.append(app)

	if "frappe" in apps:
		apps.remove("frappe")
	apps.insert(0, 'frappe')

	return apps

def get_installed_apps(sort=False, frappe_last=False):
	"""Get list of installed apps in current site."""
	if getattr(flags, "in_install_db", True):
		return []

	if not db:
		connect()

	installed = json.loads(db.get_global("installed_apps") or "[]")

	if sort:
		installed = [app for app in get_all_apps(True) if app in installed]

	if frappe_last:
		if 'frappe' in installed:
			installed.remove('frappe')
		installed.append('frappe')

	return installed

def get_doc_hooks():
	'''Returns hooked methods for given doc. It will expand the dict tuple if required.'''
	if not hasattr(local, 'doc_events_hooks'):
		hooks = get_hooks('doc_events', {})
		out = {}
		for key, value in hooks.iteritems():
			if isinstance(key, tuple):
				for doctype in key:
					append_hook(out, doctype, value)
			else:
				append_hook(out, key, value)

		local.doc_events_hooks = out

	return local.doc_events_hooks

def get_hooks(hook=None, default=None, app_name=None):
	"""Get hooks via `app/hooks.py`

	:param hook: Name of the hook. Will gather all hooks for this name and return as a list.
	:param default: Default if no hook found.
	:param app_name: Filter by app."""
	def load_app_hooks(app_name=None):
		hooks = {}
		for app in [app_name] if app_name else get_installed_apps(sort=True):
			app = "frappe" if app=="webnotes" else app
			try:
				app_hooks = get_module(app + ".hooks")
			except ImportError:
				if local.flags.in_install_app:
					# if app is not installed while restoring
					# ignore it
					pass
				print 'Could not find app "{0}"'.format(app_name)
				if not request:
					sys.exit(1)
				raise
			for key in dir(app_hooks):
				if not key.startswith("_"):
					append_hook(hooks, key, getattr(app_hooks, key))
		return hooks


	if app_name:
		hooks = _dict(load_app_hooks(app_name))
	else:
		hooks = _dict(cache().get_value("app_hooks", load_app_hooks))

	if hook:
		return hooks.get(hook) or (default if default is not None else [])
	else:
		return hooks

def append_hook(target, key, value):
	'''appends a hook to the the target dict.

	If the hook key, exists, it will make it a key.

	If the hook value is a dict, like doc_events, it will
	listify the values against the key.
	'''
	if isinstance(value, dict):
		# dict? make a list of values against each key
		target.setdefault(key, {})
		for inkey in value:
			append_hook(target[key], inkey, value[inkey])
	else:
		# make a list
		target.setdefault(key, [])
		if not isinstance(value, list):
			value = [value]
		target[key].extend(value)

def setup_module_map():
	"""Rebuild map of all modules (internal)."""
	_cache = cache()

	if conf.db_name:
		local.app_modules = _cache.get_value("app_modules")
		local.module_app = _cache.get_value("module_app")

	if not (local.app_modules and local.module_app):
		local.module_app, local.app_modules = {}, {}
		for app in get_all_apps(True):
			if app=="webnotes": app="frappe"
			local.app_modules.setdefault(app, [])
			for module in get_module_list(app):
				module = scrub(module)
				local.module_app[module] = app
				local.app_modules[app].append(module)

		if conf.db_name:
			_cache.set_value("app_modules", local.app_modules)
			_cache.set_value("module_app", local.module_app)

def get_file_items(path, raise_not_found=False, ignore_empty_lines=True):
	"""Returns items from text file as a list. Ignores empty lines."""
	import frappe.utils

	content = read_file(path, raise_not_found=raise_not_found)
	if content:
		content = frappe.utils.strip(content)

		return [p.strip() for p in content.splitlines() if (not ignore_empty_lines) or (p.strip() and not p.startswith("#"))]
	else:
		return []

def get_file_json(path):
	"""Read a file and return parsed JSON object."""
	with open(path, 'r') as f:
		return json.load(f)

def read_file(path, raise_not_found=False):
	"""Open a file and return its content as Unicode."""
	if isinstance(path, unicode):
		path = path.encode("utf-8")

	if os.path.exists(path):
		with open(path, "r") as f:
			return as_unicode(f.read())
	elif raise_not_found:
		raise IOError("{} Not Found".format(path))
	else:
		return None

def get_attr(method_string):
	"""Get python method object from its name."""
	app_name = method_string.split(".")[0]
	if not local.flags.in_install and app_name not in get_installed_apps():
		throw(_("App {0} is not installed").format(app_name), AppNotInstalledError)

	modulename = '.'.join(method_string.split('.')[:-1])
	methodname = method_string.split('.')[-1]
	return getattr(get_module(modulename), methodname)

def call(fn, *args, **kwargs):
	"""Call a function and match arguments."""
	if isinstance(fn, basestring):
		fn = get_attr(fn)

	if hasattr(fn, 'fnargs'):
		fnargs = fn.fnargs
	else:
		fnargs, varargs, varkw, defaults = inspect.getargspec(fn)

	newargs = {}
	for a in kwargs:
		if (a in fnargs) or varkw:
			newargs[a] = kwargs.get(a)

	if "flags" in newargs:
		del newargs["flags"]

	return fn(*args, **newargs)

def make_property_setter(args, ignore_validate=False, validate_fields_for_doctype=True):
	"""Create a new **Property Setter** (for overriding DocType and DocField properties).

	If doctype is not specified, it will create a property setter for all fields with the
	given fieldname"""
	args = _dict(args)
	if not args.doctype_or_field:
		args.doctype_or_field = 'DocField'
		if not args.property_type:
			args.property_type = db.get_value('DocField',
				{'parent': 'DocField', 'fieldname': args.property}, 'fieldtype') or 'Data'

	if not args.doctype:
		doctype_list = db.sql_list('select distinct parent from tabDocField where fieldname=%s', args.fieldname)
	else:
		doctype_list = [args.doctype]

	for doctype in doctype_list:
		if not args.property_type:
			args.property_type = db.get_value('DocField',
				{'parent': doctype, 'fieldname': args.fieldname}, 'fieldtype') or 'Data'

		ps = get_doc({
			'doctype': "Property Setter",
			'doctype_or_field': args.doctype_or_field,
			'doc_type': doctype,
			'field_name': args.fieldname,
			'property': args.property,
			'value': args.value,
			'property_type': args.property_type or "Data",
			'__islocal': 1
		})
		ps.flags.ignore_validate = ignore_validate
		ps.flags.validate_fields_for_doctype = validate_fields_for_doctype
		ps.insert()

def import_doc(path, ignore_links=False, ignore_insert=False, insert=False):
	"""Import a file using Data Import Tool."""
	from frappe.core.page.data_import_tool import data_import_tool
	data_import_tool.import_doc(path, ignore_links=ignore_links, ignore_insert=ignore_insert, insert=insert)

def copy_doc(doc, ignore_no_copy=True):
	""" No_copy fields also get copied."""
	import copy

	def remove_no_copy_fields(d):
		for df in d.meta.get("fields", {"no_copy": 1}):
			if hasattr(d, df.fieldname):
				d.set(df.fieldname, None)

	fields_to_clear = ['name', 'owner', 'creation', 'modified', 'modified_by']

	if not local.flags.in_test:
		fields_to_clear.append("docstatus")

	if not isinstance(doc, dict):
		d = doc.as_dict()
	else:
		d = doc

	newdoc = get_doc(copy.deepcopy(d))
	newdoc.set("__islocal", 1)
	for fieldname in (fields_to_clear + ['amended_from', 'amendment_date']):
		newdoc.set(fieldname, None)

	if not ignore_no_copy:
		remove_no_copy_fields(newdoc)

	for i, d in enumerate(newdoc.get_all_children()):
		d.set("__islocal", 1)

		for fieldname in fields_to_clear:
			d.set(fieldname, None)

		if not ignore_no_copy:
			remove_no_copy_fields(d)

	return newdoc

def compare(val1, condition, val2):
	"""Compare two values using `frappe.utils.compare`

	`condition` could be:
	- "^"
	- "in"
	- "not in"
	- "="
	- "!="
	- ">"
	- "<"
	- ">="
	- "<="
	- "not None"
	- "None"
	"""
	import frappe.utils
	return frappe.utils.compare(val1, condition, val2)

def respond_as_web_page(title, html, success=None, http_status_code=None, context=None):
	"""Send response as a web page with a message rather than JSON. Used to show permission errors etc.

	:param title: Page title and heading.
	:param message: Message to be shown.
	:param success: Alert message.
	:param http_status_code: HTTP status code."""
	local.message_title = title
	local.message = html
	local.message_success = success
	local.response['type'] = 'page'
	local.response['route'] = 'message'
	if http_status_code:
		local.response['http_status_code'] = http_status_code

	if context:
		local.response['context'] = context

def redirect_to_message(title, html, http_status_code=None, context=None):
	"""Redirects to /message?id=random
	Similar to respond_as_web_page, but used to 'redirect' and show message pages like success, failure, etc. with a detailed message

	:param title: Page title and heading.
	:param message: Message to be shown.
	:param http_status_code: HTTP status code.

	Example Usage:
		frappe.redirect_to_message(_('Thank you'), "<div><p>You will receive an email at test@example.com</p></div>")

	"""

	message_id = generate_hash(length=8)
	message = {
		'context': context or {},
		'http_status_code': http_status_code or 200
	}
	message['context'].update({
		'header': title,
		'title': title,
		'message': html
	})

	cache().set_value("message_id:{0}".format(message_id), message, expires_in_sec=60)
	location = '/message?id={0}'.format(message_id)

	if not getattr(local, 'is_ajax', False):
		local.response["type"] = "redirect"
		local.response["location"] = location

	else:
		return location

def build_match_conditions(doctype, as_condition=True):
	"""Return match (User permissions) for given doctype as list or SQL."""
	import frappe.desk.reportview
	return frappe.desk.reportview.build_match_conditions(doctype, as_condition)

def get_list(doctype, *args, **kwargs):
	"""List database query via `frappe.model.db_query`. Will also check for permissions.

	:param doctype: DocType on which query is to be made.
	:param fields: List of fields or `*`.
	:param filters: List of filters (see example).
	:param order_by: Order By e.g. `modified desc`.
	:param limit_page_start: Start results at record #. Default 0.
	:param limit_poge_length: No of records in the page. Default 20.

	Example usage:

		# simple dict filter
		frappe.get_list("ToDo", fields=["name", "description"], filters = {"owner":"test@example.com"})

		# filter as a list of lists
		frappe.get_list("ToDo", fields="*", filters = [["modified", ">", "2014-01-01"]])

		# filter as a list of dicts
		frappe.get_list("ToDo", fields="*", filters = {"description": ("like", "test%")})
	"""
	import frappe.model.db_query
	return frappe.model.db_query.DatabaseQuery(doctype).execute(None, *args, **kwargs)

def get_all(doctype, *args, **kwargs):
	"""List database query via `frappe.model.db_query`. Will **not** check for conditions.
	Parameters are same as `frappe.get_list`

	:param doctype: DocType on which query is to be made.
	:param fields: List of fields or `*`. Default is: `["name"]`.
	:param filters: List of filters (see example).
	:param order_by: Order By e.g. `modified desc`.
	:param limit_page_start: Start results at record #. Default 0.
	:param limit_poge_length: No of records in the page. Default 20.

	Example usage:

		# simple dict filter
		frappe.get_all("ToDo", fields=["name", "description"], filters = {"owner":"test@example.com"})

		# filter as a list of lists
		frappe.get_all("ToDo", fields=["*"], filters = [["modified", ">", "2014-01-01"]])

		# filter as a list of dicts
		frappe.get_all("ToDo", fields=["*"], filters = {"description": ("like", "test%")})
	"""
	kwargs["ignore_permissions"] = True
	if not "limit_page_length" in kwargs:
		kwargs["limit_page_length"] = 0
	return get_list(doctype, *args, **kwargs)

def get_value(*args, **kwargs):
	"""Returns a document property or list of properties.

	Alias for `frappe.db.get_value`

	:param doctype: DocType name.
	:param filters: Filters like `{"x":"y"}` or name of the document. `None` if Single DocType.
	:param fieldname: Column name.
	:param ignore: Don't raise exception if table, column is missing.
	:param as_dict: Return values as dict.
	:param debug: Print query in error log.
	"""
	return db.get_value(*args, **kwargs)

def add_version(doc):
	"""Insert a new **Version** of the given document.
	A **Version** is a JSON dump of the current document state."""
	get_doc({
		"doctype": "Version",
		"ref_doctype": doc.doctype,
		"docname": doc.name,
		"doclist_json": as_json(doc.as_dict())
	}).insert(ignore_permissions=True)

def as_json(obj, indent=1):
	from frappe.utils.response import json_handler
	return json.dumps(obj, indent=indent, sort_keys=True, default=json_handler)

def are_emails_muted():
	return flags.mute_emails or int(conf.get("mute_emails") or 0) or False

def get_test_records(doctype):
	"""Returns list of objects from `test_records.json` in the given doctype's folder."""
	from frappe.modules import get_doctype_module, get_module_path
	path = os.path.join(get_module_path(get_doctype_module(doctype)), "doctype", scrub(doctype), "test_records.json")
	if os.path.exists(path):
		with open(path, "r") as f:
			return json.loads(f.read())
	else:
		return []

def format_value(*args, **kwargs):
	"""Format value with given field properties.

	:param value: Value to be formatted.
	:param df: (Optional) DocField object with properties `fieldtype`, `options` etc."""
	import frappe.utils.formatters
	return frappe.utils.formatters.format_value(*args, **kwargs)

def format(*args, **kwargs):
	"""Format value with given field properties.

	:param value: Value to be formatted.
	:param df: (Optional) DocField object with properties `fieldtype`, `options` etc."""
	import frappe.utils.formatters
	return frappe.utils.formatters.format_value(*args, **kwargs)

def get_print(doctype=None, name=None, print_format=None, style=None, html=None, as_pdf=False, doc=None, output = None):
	"""Get Print Format for given document.

	:param doctype: DocType of document.
	:param name: Name of document.
	:param print_format: Print Format name. Default 'Standard',
	:param style: Print Format style.
	:param as_pdf: Return as PDF. Default False."""
	from frappe.website.render import build_page
	from frappe.utils.pdf import get_pdf

	local.form_dict.doctype = doctype
	local.form_dict.name = name
	local.form_dict.format = print_format
	local.form_dict.style = style
	local.form_dict.doc = doc

	if not html:
		html = build_page("print")

	if as_pdf:
		return get_pdf(html, output = output)
	else:
		return html

def attach_print(doctype, name, file_name=None, print_format=None, style=None, html=None, doc=None):
	from frappe.utils import scrub_urls

	if not file_name: file_name = name
	file_name = file_name.replace(' ','').replace('/','-')

	print_settings = db.get_singles_dict("Print Settings")

	local.flags.ignore_print_permissions = True

	if int(print_settings.send_print_as_pdf or 0):
		out = {
			"fname": file_name + ".pdf",
			"fcontent": get_print(doctype, name, print_format=print_format, style=style, html=html, as_pdf=True, doc=doc)
		}
	else:
		out = {
			"fname": file_name + ".html",
			"fcontent": scrub_urls(get_print(doctype, name, print_format=print_format, style=style, html=html, doc=doc)).encode("utf-8")
		}

	local.flags.ignore_print_permissions = False

	return out

def publish_progress(*args, **kwargs):
	"""Show the user progress for a long request

	:param percent: Percent progress
	:param title: Title
	:param doctype: Optional, for DocType
	:param name: Optional, for Document name
	"""
	import frappe.async
	return frappe.async.publish_progress(*args, **kwargs)

def publish_realtime(*args, **kwargs):
	"""Publish real-time updates

	:param event: Event name, like `task_progress` etc.
	:param message: JSON message object. For async must contain `task_id`
	:param room: Room in which to publish update (default entire site)
	:param user: Transmit to user
	:param doctype: Transmit to doctype, docname
	:param docname: Transmit to doctype, docname
	:param after_commit: (default False) will emit after current transaction is committed
	"""
	import frappe.async

	return frappe.async.publish_realtime(*args, **kwargs)

def local_cache(namespace, key, generator, regenerate_if_none=False):
	"""A key value store for caching within a request

	:param namespace: frappe.local.cache[namespace]
	:param key: frappe.local.cache[namespace][key] used to retrieve value
	:param generator: method to generate a value if not found in store

	"""
	if namespace not in local.cache:
		local.cache[namespace] = {}

	if key not in local.cache[namespace]:
		local.cache[namespace][key] = generator()

	elif local.cache[namespace][key]==None and regenerate_if_none:
		# if key exists but the previous result was None
		local.cache[namespace][key] = generator()

	return local.cache[namespace][key]

def get_doctype_app(doctype):
	def _get_doctype_app():
		doctype_module = local.db.get_value("DocType", doctype, "module")
		return local.module_app[scrub(doctype_module)]

	return local_cache("doctype_app", doctype, generator=_get_doctype_app)

loggers = {}
log_level = None
def logger(module=None, with_more_info=True):
	'''Returns a python logger that uses StreamHandler'''
	from frappe.utils.logger import get_logger
	return get_logger(module or 'default', with_more_info=with_more_info)

def log_error(message=None, title=None):
	'''Log error to Error Log'''
	get_doc(dict(doctype='Error Log', error=str(message or get_traceback()),
		method=title)).insert(ignore_permissions=True)

def get_desk_link(doctype, name):
	return '<a href="#Form/{0}/{1}" style="font-weight: bold;">{2} {1}</a>'.format(doctype, name, _(doctype))

def bold(text):
	return '<b>{0}</b>'.format(text)<|MERGE_RESOLUTION|>--- conflicted
+++ resolved
@@ -13,11 +13,7 @@
 from .exceptions import *
 from .utils.jinja import get_jenv, get_template, render_template
 
-<<<<<<< HEAD
-__version__ = '7.1.29'
-=======
 __version__ = '7.2.0'
->>>>>>> f2bc961e
 __title__ = "Frappe Framework"
 
 local = Local()
