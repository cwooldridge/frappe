--- conflicted
+++ resolved
@@ -72,19 +72,6 @@
 		script = '''
 frappe.db.commit()
 '''
-<<<<<<< HEAD
-	),
-	dict(
-		name='test_cache_methods',
-		script_type = 'DocType Event',
-		doctype_event = 'Before Save',
-		reference_doctype = 'ToDo',
-		disabled = 1,
-		script = '''
-frappe.cache().set_value('test_key', doc.name)
-'''
-=======
->>>>>>> d094adfe
 	)
 ]
 class TestServerScript(unittest.TestCase):
@@ -153,18 +140,4 @@
 		self.assertRaises(AttributeError, frappe.get_doc(dict(doctype='ToDo', description='test me')).insert)
 
 		server_script.disabled = 1
-<<<<<<< HEAD
-		server_script.save()
-
-	def test_cache_methods_in_server_script(self):
-		server_script = frappe.get_doc('Server Script', 'test_cache_methods')
-		server_script.disabled = 0
-		server_script.save()
-
-		todo = frappe.get_doc(dict(doctype='ToDo', description='test me')).insert()
-		self.assertEqual(todo.name, frappe.cache().get_value('test_key'))
-
-		server_script.disabled = 1
-=======
->>>>>>> d094adfe
 		server_script.save()