--- conflicted
+++ resolved
@@ -7,7 +7,7 @@
 import os
 from glob import glob
 from textwrap import dedent
-from typing import TYPE_CHECKING, Dict, Optional, Tuple, Union
+from typing import TYPE_CHECKING, Union
 
 import frappe
 from frappe import _, get_module_path, scrub
@@ -100,36 +100,25 @@
 		return file_path
 
 
-def sync_customizations(app: Optional[str] = None):
+def sync_customizations(app: str | None = None):
 	"""Sync custom fields and property setters from custom folder in each app module"""
 	apps = frappe.get_installed_apps() if not app else [app]
 
 	for app_name in apps:
 		for module_name in frappe.local.app_modules.get(app_name) or []:
-<<<<<<< HEAD
 			module_custom_folder = frappe.get_app_path(app_name, module_name, "custom")
 			if not os.path.exists(module_custom_folder):
 				continue
-=======
-			folder = frappe.get_app_path(app_name, module_name, "custom")
-			if os.path.exists(folder):
-				for fname in os.listdir(folder):
-					if fname.endswith(".json"):
-						with open(os.path.join(folder, fname)) as f:
-							data = json.loads(f.read())
-						if data.get("sync_on_migrate"):
-							sync_customizations_for_doctype(data, folder)
->>>>>>> 887d22cb
 
 			for json_file in glob(os.path.join(module_custom_folder, "*.json")):
-				with open(os.path.join(module_custom_folder, json_file), "r") as f:
+				with open(os.path.join(module_custom_folder, json_file)) as f:
 					data = json.loads(f.read())
 
 				if data.get("sync_on_migrate"):
 					sync_customizations_for_doctype(data, module_custom_folder)
 
 
-def sync_customizations_for_doctype(data: Dict, folder: str):
+def sync_customizations_for_doctype(data: dict, folder: str):
 	"""Sync doctype customzations for a particular data set"""
 	from frappe.core.doctype.doctype.doctype import validate_fields_for_doctype
 
@@ -187,7 +176,7 @@
 		frappe.db.updatedb(doctype)
 
 
-def scrub_dt_dn(dt: str, dn: str) -> Tuple[str, str]:
+def scrub_dt_dn(dt: str, dn: str) -> tuple[str, str]:
 	"""Returns in lowercase and code friendly names of doctype and name for certain types"""
 	return scrub(dt), scrub(dn)
 
@@ -219,30 +208,17 @@
 	write_document_file(frappe.get_doc(doctype, name), module)
 
 
-<<<<<<< HEAD
 def get_doctype_module(doctype: str) -> str:
 	"""Returns **Module Def** name of given doctype."""
-	return frappe.cache().get_value(
+	doctype_module_map = frappe.cache().get_value(
 		"doctype_modules",
 		generator=lambda: dict(frappe.qb.from_("DocType").select("name", "module").run()),
-	)[doctype]
-=======
-def get_doctype_module(doctype) -> str:
-	"""Returns **Module Def** name of given doctype."""
-
-	def make_modules_dict():
-		return dict(frappe.db.sql("select name, module from tabDocType"))
-
-	doctype_module_map = frappe.cache().get_value("doctype_modules", make_modules_dict)
+	)
 
 	if module_name := doctype_module_map.get(doctype):
 		return module_name
 	else:
 		frappe.throw(_("DocType {} not found").format(doctype), exc=frappe.DoesNotExistError)
-
-
-doctype_python_modules = {}
->>>>>>> 887d22cb
 
 
 def load_doctype_module(doctype, module=None, prefix="", suffix=""):
@@ -259,21 +235,16 @@
 	if key not in doctype_python_modules:
 		try:
 			doctype_python_modules[key] = frappe.get_module(module_name)
-<<<<<<< HEAD
 		except ImportError as e:
-			raise ImportError(f"Module import failed for {doctype} ({module_name} Error: {e})")
-=======
-	except ImportError as e:
-		msg = f"Module import failed for {doctype}, the DocType you're trying to open might be deleted."
-		msg += f"<br> Error: {e}"
-		raise ImportError(msg) from e
->>>>>>> 887d22cb
+			msg = f"Module import failed for {doctype}, the DocType you're trying to open might be deleted."
+			msg += f"<br> Error: {e}"
+			raise ImportError(msg) from e
 
 	return doctype_python_modules[key]
 
 
 def get_module_name(
-	doctype: str, module: str, prefix: str = "", suffix: str = "", app: Optional[str] = None
+	doctype: str, module: str, prefix: str = "", suffix: str = "", app: str | None = None
 ):
 	app = scrub(app or get_module_app(module))
 	module = scrub(module)
@@ -282,13 +253,6 @@
 
 
 def get_module_app(module: str) -> str:
-<<<<<<< HEAD
-	return frappe.local.module_app[scrub(module)]
-
-
-def get_app_publisher(module: str) -> str:
-	app = frappe.local.module_app[scrub(module)]
-=======
 	app = frappe.local.module_app.get(scrub(module))
 	if app is None:
 		frappe.throw(_("Module {} not found").format(module), exc=frappe.DoesNotExistError)
@@ -297,14 +261,13 @@
 
 def get_app_publisher(module: str) -> str:
 	app = get_module_app(module)
->>>>>>> 887d22cb
 	if not app:
 		frappe.throw(_("App not found for module: {0}").format(module))
 	return frappe.get_hooks(hook="app_publisher", app_name=app)[0]
 
 
 def make_boilerplate(
-	template: str, doc: Union["Document", "frappe._dict"], opts: Union[Dict, "frappe._dict"] = None
+	template: str, doc: Union["Document", "frappe._dict"], opts: Union[dict, "frappe._dict"] = None
 ):
 	target_path = get_doc_path(doc.module, doc.doctype, doc.name)
 	template_name = template.replace("controller", scrub(doc.name))
@@ -342,7 +305,6 @@
 			def db_update(self):
 				pass
 
-<<<<<<< HEAD
 			def get_list(self, args):
 				pass
 
@@ -354,7 +316,7 @@
 			"""
 		)
 
-	with open(target_file_path, "w") as target, open(template_file_path, "r") as source:
+	with open(target_file_path, "w") as target, open(template_file_path) as source:
 		template = source.read()
 		controller_file_content = cstr(template).format(
 			app_publisher=app_publisher,
@@ -366,58 +328,4 @@
 			**opts,
 			custom_controller=controller_body,
 		)
-		target.write(frappe.as_unicode(controller_file_content))
-=======
-	if not os.path.exists(target_file_path):
-		if not opts:
-			opts = {}
-
-		base_class = "Document"
-		base_class_import = "from frappe.model.document import Document"
-		if doc.get("is_tree"):
-			base_class = "NestedSet"
-			base_class_import = "from frappe.utils.nestedset import NestedSet"
-
-		custom_controller = "pass"
-		if doc.get("is_virtual"):
-			custom_controller = """
-	def db_insert(self, *args, **kwargs):
-		pass
-
-	def load_from_db(self):
-		pass
-
-	def db_update(self, *args, **kwargs):
-		pass
-
-	@staticmethod
-	def get_list(args):
-		pass
-
-	@staticmethod
-	def get_count(args):
-		pass
-
-	@staticmethod
-	def get_stats(args):
-		pass"""
-
-		with open(target_file_path, "w") as target:
-			with open(
-				os.path.join(get_module_path("core"), "doctype", scrub(doc.doctype), "boilerplate", template),
-			) as source:
-				target.write(
-					frappe.as_unicode(
-						frappe.utils.cstr(source.read()).format(
-							app_publisher=app_publisher,
-							year=frappe.utils.nowdate()[:4],
-							classname=doc.name.replace(" ", "").replace("-", ""),
-							base_class_import=base_class_import,
-							base_class=base_class,
-							doctype=doc.name,
-							**opts,
-							custom_controller=custom_controller,
-						)
-					)
-				)
->>>>>>> 887d22cb
+		target.write(frappe.as_unicode(controller_file_content))