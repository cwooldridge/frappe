--- conflicted
+++ resolved
@@ -49,7 +49,6 @@
 				except Exception:
 					pass
 			try:
-<<<<<<< HEAD
 				if self.use_ssl_for_outgoing:
 					if not self.smtp_port:
 						self.smtp_port = 465
@@ -59,12 +58,7 @@
 				else:
 					if self.use_tls and not self.smtp_port:
 						self.smtp_port = 587
-					sess = smtplib.SMTP((self.smtp_server or "").encode('utf-8'), cint(self.smtp_port) or None)
-=======
-				if self.use_tls and not self.smtp_port:
-					self.smtp_port = 587
-				sess = smtplib.SMTP(cstr(self.smtp_server or ""), cint(self.smtp_port) or None)
->>>>>>> 106c3eb6
+					sess = smtplib.SMTP(cstr(self.smtp_server or ""), cint(self.smtp_port) or None)
 				sess.quit()
 			except Exception:
 				frappe.throw(_("Outgoing email account not correct"))
