{
 "allow_import": 1,
 "autoname": "EV.#####",
 "creation": "2013-06-10 13:17:47",
 "doctype": "DocType",
 "document_type": "Document",
 "engine": "InnoDB",
 "field_order": [
  "details",
  "subject",
  "event_category",
  "event_type",
  "send_reminder",
  "repeat_this_event",
  "column_break_4",
  "starts_on",
  "ends_on",
<<<<<<< HEAD
  "all_day",
  "google_calendar_event",
=======
  "status",
  "all_day",
>>>>>>> 8f94a9d0
  "section_break_13",
  "repeat_on",
  "repeat_till",
  "column_break_16",
  "monday",
  "tuesday",
  "wednesday",
  "thursday",
  "friday",
  "saturday",
  "sunday",
  "section_break_8",
  "color",
  "section_break_6",
  "description",
  "participants",
<<<<<<< HEAD
  "event_participants",
  "sb_00",
  "google_calendar_id",
  "cb_00",
  "google_calendar_event_id"
=======
  "event_participants"
>>>>>>> 8f94a9d0
 ],
 "fields": [
  {
   "fieldname": "details",
   "fieldtype": "Section Break",
<<<<<<< HEAD
   "label": "Details",
=======
>>>>>>> 8f94a9d0
   "oldfieldtype": "Section Break"
  },
  {
   "fieldname": "subject",
   "fieldtype": "Data",
   "in_global_search": 1,
   "in_list_view": 1,
   "label": "Subject",
   "reqd": 1
  },
  {
   "fieldname": "event_category",
   "fieldtype": "Select",
   "label": "Event Category",
   "options": "Event\nMeeting\nCall\nSent/Received Email\nOther"
  },
  {
   "fieldname": "event_type",
   "fieldtype": "Select",
   "in_list_view": 1,
   "in_standard_filter": 1,
   "label": "Event Type",
   "oldfieldname": "event_type",
   "oldfieldtype": "Select",
   "options": "Private\nPublic\nCancelled",
   "reqd": 1,
   "search_index": 1
  },
  {
   "default": "1",
   "fieldname": "send_reminder",
   "fieldtype": "Check",
   "label": "Send an email reminder in the morning"
  },
  {
   "default": "0",
   "fieldname": "repeat_this_event",
   "fieldtype": "Check",
   "label": "Repeat this Event"
  },
  {
   "fieldname": "column_break_4",
   "fieldtype": "Column Break"
  },
  {
   "fieldname": "starts_on",
   "fieldtype": "Datetime",
   "label": "Starts on",
   "reqd": 1
  },
  {
   "fieldname": "ends_on",
   "fieldtype": "Datetime",
   "label": "Ends on"
  },
  {
   "default": "0",
   "fieldname": "all_day",
   "fieldtype": "Check",
   "label": "All Day"
  },
  {
   "depends_on": "repeat_this_event",
   "fieldname": "section_break_13",
   "fieldtype": "Section Break"
  },
  {
   "depends_on": "repeat_this_event",
   "fieldname": "repeat_on",
   "fieldtype": "Select",
   "in_global_search": 1,
   "label": "Repeat On",
<<<<<<< HEAD
   "options": "\nEvery Day\nEvery Week\nEvery Month\nEvery Year"
=======
   "options": "\nDaily\nWeekly\nMonthly\nYearly"
>>>>>>> 8f94a9d0
  },
  {
   "depends_on": "repeat_this_event",
   "description": "Leave blank to repeat always",
   "fieldname": "repeat_till",
   "fieldtype": "Date",
   "label": "Repeat Till"
  },
  {
   "fieldname": "column_break_16",
   "fieldtype": "Column Break"
  },
  {
   "default": "0",
<<<<<<< HEAD
   "depends_on": "eval:doc.repeat_this_event && doc.repeat_on===\"Every Day\"",
=======
   "depends_on": "eval:doc.repeat_this_event && doc.repeat_on===\"Weekly\"",
>>>>>>> 8f94a9d0
   "fieldname": "monday",
   "fieldtype": "Check",
   "label": "Monday"
  },
  {
   "default": "0",
<<<<<<< HEAD
   "depends_on": "eval:doc.repeat_this_event && doc.repeat_on===\"Every Day\"",
=======
   "depends_on": "eval:doc.repeat_this_event && doc.repeat_on===\"Weekly\"",
>>>>>>> 8f94a9d0
   "fieldname": "tuesday",
   "fieldtype": "Check",
   "label": "Tuesday"
  },
  {
   "default": "0",
<<<<<<< HEAD
   "depends_on": "eval:doc.repeat_this_event && doc.repeat_on===\"Every Day\"",
=======
   "depends_on": "eval:doc.repeat_this_event && doc.repeat_on===\"Weekly\"",
>>>>>>> 8f94a9d0
   "fieldname": "wednesday",
   "fieldtype": "Check",
   "label": "Wednesday"
  },
  {
   "default": "0",
<<<<<<< HEAD
   "depends_on": "eval:doc.repeat_this_event && doc.repeat_on===\"Every Day\"",
=======
   "depends_on": "eval:doc.repeat_this_event && doc.repeat_on===\"Weekly\"",
>>>>>>> 8f94a9d0
   "fieldname": "thursday",
   "fieldtype": "Check",
   "label": "Thursday"
  },
  {
   "default": "0",
<<<<<<< HEAD
   "depends_on": "eval:doc.repeat_this_event && doc.repeat_on===\"Every Day\"",
=======
   "depends_on": "eval:doc.repeat_this_event && doc.repeat_on===\"Weekly\"",
>>>>>>> 8f94a9d0
   "fieldname": "friday",
   "fieldtype": "Check",
   "label": "Friday"
  },
  {
   "default": "0",
<<<<<<< HEAD
   "depends_on": "eval:doc.repeat_this_event && doc.repeat_on===\"Every Day\"",
=======
   "depends_on": "eval:doc.repeat_this_event && doc.repeat_on===\"Weekly\"",
>>>>>>> 8f94a9d0
   "fieldname": "saturday",
   "fieldtype": "Check",
   "label": "Saturday"
  },
  {
   "default": "0",
<<<<<<< HEAD
   "depends_on": "eval:doc.repeat_this_event && doc.repeat_on===\"Every Day\"",
=======
   "depends_on": "eval:doc.repeat_this_event && doc.repeat_on===\"Weekly\"",
>>>>>>> 8f94a9d0
   "fieldname": "sunday",
   "fieldtype": "Check",
   "label": "Sunday"
  },
  {
   "fieldname": "section_break_8",
   "fieldtype": "Section Break"
  },
  {
   "fieldname": "color",
   "fieldtype": "Color",
   "label": "Color"
  },
  {
   "fieldname": "section_break_6",
   "fieldtype": "Section Break"
  },
  {
   "fieldname": "description",
   "fieldtype": "Text Editor",
   "in_global_search": 1,
   "label": "Description",
   "oldfieldname": "description",
   "oldfieldtype": "Text",
   "print_width": "300px",
   "width": "300px"
  },
  {
   "fieldname": "participants",
   "fieldtype": "Section Break",
   "label": "Participants",
   "oldfieldtype": "Section Break"
  },
  {
   "fieldname": "event_participants",
   "fieldtype": "Table",
   "label": "Event Participants",
   "options": "Event Participants"
  },
  {
<<<<<<< HEAD
   "collapsible": 1,
   "depends_on": "eval:doc.google_calendar_event",
   "fieldname": "sb_00",
   "fieldtype": "Section Break",
   "label": "Google Calendar"
  },
  {
   "fieldname": "google_calendar_id",
   "fieldtype": "Data",
   "label": "Google Calendar Id",
   "read_only": 1
  },
  {
   "fieldname": "cb_00",
   "fieldtype": "Column Break"
  },
  {
   "fieldname": "google_calendar_event_id",
   "fieldtype": "Data",
   "label": "Google Calendar Event Id",
   "read_only": 1
  },
  {
   "default": "0",
   "fieldname": "google_calendar_event",
   "fieldtype": "Check",
   "label": "Google Calendar Event",
   "read_only": 1
=======
   "default": "Open",
   "fieldname": "status",
   "fieldtype": "Select",
   "in_list_view": 1,
   "in_standard_filter": 1,
   "label": "Status",
   "options": "Open\nClosed"
>>>>>>> 8f94a9d0
  }
 ],
 "icon": "fa fa-calendar",
 "idx": 1,
<<<<<<< HEAD
 "modified": "2019-07-28 14:22:27.221143",
=======
 "modified": "2019-07-27 10:33:39.183832",
>>>>>>> 8f94a9d0
 "modified_by": "Administrator",
 "module": "Desk",
 "name": "Event",
 "owner": "Administrator",
 "permissions": [
  {
   "create": 1,
   "email": 1,
   "print": 1,
   "read": 1,
   "report": 1,
   "role": "All",
   "share": 1,
   "write": 1
  },
  {
   "create": 1,
   "delete": 1,
   "email": 1,
   "export": 1,
   "import": 1,
   "print": 1,
   "read": 1,
   "report": 1,
   "role": "System Manager",
   "share": 1,
   "write": 1
  }
 ],
 "read_only": 1,
 "sort_field": "modified",
 "sort_order": "DESC",
 "title_field": "subject",
 "track_changes": 1,
 "track_seen": 1,
 "track_views": 1
}<|MERGE_RESOLUTION|>--- conflicted
+++ resolved
@@ -15,13 +15,9 @@
   "column_break_4",
   "starts_on",
   "ends_on",
-<<<<<<< HEAD
+  "status",
   "all_day",
   "google_calendar_event",
-=======
-  "status",
-  "all_day",
->>>>>>> 8f94a9d0
   "section_break_13",
   "repeat_on",
   "repeat_till",
@@ -38,24 +34,17 @@
   "section_break_6",
   "description",
   "participants",
-<<<<<<< HEAD
   "event_participants",
   "sb_00",
   "google_calendar_id",
   "cb_00",
   "google_calendar_event_id"
-=======
-  "event_participants"
->>>>>>> 8f94a9d0
  ],
  "fields": [
   {
    "fieldname": "details",
    "fieldtype": "Section Break",
-<<<<<<< HEAD
    "label": "Details",
-=======
->>>>>>> 8f94a9d0
    "oldfieldtype": "Section Break"
   },
   {
@@ -128,11 +117,7 @@
    "fieldtype": "Select",
    "in_global_search": 1,
    "label": "Repeat On",
-<<<<<<< HEAD
-   "options": "\nEvery Day\nEvery Week\nEvery Month\nEvery Year"
-=======
    "options": "\nDaily\nWeekly\nMonthly\nYearly"
->>>>>>> 8f94a9d0
   },
   {
    "depends_on": "repeat_this_event",
@@ -147,77 +132,49 @@
   },
   {
    "default": "0",
-<<<<<<< HEAD
-   "depends_on": "eval:doc.repeat_this_event && doc.repeat_on===\"Every Day\"",
-=======
-   "depends_on": "eval:doc.repeat_this_event && doc.repeat_on===\"Weekly\"",
->>>>>>> 8f94a9d0
+   "depends_on": "eval:doc.repeat_this_event && doc.repeat_on===\"Weekly\"",
    "fieldname": "monday",
    "fieldtype": "Check",
    "label": "Monday"
   },
   {
    "default": "0",
-<<<<<<< HEAD
-   "depends_on": "eval:doc.repeat_this_event && doc.repeat_on===\"Every Day\"",
-=======
-   "depends_on": "eval:doc.repeat_this_event && doc.repeat_on===\"Weekly\"",
->>>>>>> 8f94a9d0
+   "depends_on": "eval:doc.repeat_this_event && doc.repeat_on===\"Weekly\"",
    "fieldname": "tuesday",
    "fieldtype": "Check",
    "label": "Tuesday"
   },
   {
    "default": "0",
-<<<<<<< HEAD
-   "depends_on": "eval:doc.repeat_this_event && doc.repeat_on===\"Every Day\"",
-=======
-   "depends_on": "eval:doc.repeat_this_event && doc.repeat_on===\"Weekly\"",
->>>>>>> 8f94a9d0
+   "depends_on": "eval:doc.repeat_this_event && doc.repeat_on===\"Weekly\"",
    "fieldname": "wednesday",
    "fieldtype": "Check",
    "label": "Wednesday"
   },
   {
    "default": "0",
-<<<<<<< HEAD
-   "depends_on": "eval:doc.repeat_this_event && doc.repeat_on===\"Every Day\"",
-=======
-   "depends_on": "eval:doc.repeat_this_event && doc.repeat_on===\"Weekly\"",
->>>>>>> 8f94a9d0
+   "depends_on": "eval:doc.repeat_this_event && doc.repeat_on===\"Weekly\"",
    "fieldname": "thursday",
    "fieldtype": "Check",
    "label": "Thursday"
   },
   {
    "default": "0",
-<<<<<<< HEAD
-   "depends_on": "eval:doc.repeat_this_event && doc.repeat_on===\"Every Day\"",
-=======
-   "depends_on": "eval:doc.repeat_this_event && doc.repeat_on===\"Weekly\"",
->>>>>>> 8f94a9d0
+   "depends_on": "eval:doc.repeat_this_event && doc.repeat_on===\"Weekly\"",
    "fieldname": "friday",
    "fieldtype": "Check",
    "label": "Friday"
   },
   {
    "default": "0",
-<<<<<<< HEAD
-   "depends_on": "eval:doc.repeat_this_event && doc.repeat_on===\"Every Day\"",
-=======
-   "depends_on": "eval:doc.repeat_this_event && doc.repeat_on===\"Weekly\"",
->>>>>>> 8f94a9d0
+   "depends_on": "eval:doc.repeat_this_event && doc.repeat_on===\"Weekly\"",
    "fieldname": "saturday",
    "fieldtype": "Check",
    "label": "Saturday"
   },
   {
    "default": "0",
-<<<<<<< HEAD
-   "depends_on": "eval:doc.repeat_this_event && doc.repeat_on===\"Every Day\"",
-=======
-   "depends_on": "eval:doc.repeat_this_event && doc.repeat_on===\"Weekly\"",
->>>>>>> 8f94a9d0
+   "depends_on": "eval:doc.repeat_this_event && doc.repeat_on===\"Weekly\"",
    "fieldname": "sunday",
    "fieldtype": "Check",
    "label": "Sunday"
@@ -258,7 +215,15 @@
    "options": "Event Participants"
   },
   {
-<<<<<<< HEAD
+   "default": "Open",
+   "fieldname": "status",
+   "fieldtype": "Select",
+   "in_list_view": 1,
+   "in_standard_filter": 1,
+   "label": "Status",
+   "options": "Open\nClosed"
+  },
+  {
    "collapsible": 1,
    "depends_on": "eval:doc.google_calendar_event",
    "fieldname": "sb_00",
@@ -287,24 +252,11 @@
    "fieldtype": "Check",
    "label": "Google Calendar Event",
    "read_only": 1
-=======
-   "default": "Open",
-   "fieldname": "status",
-   "fieldtype": "Select",
-   "in_list_view": 1,
-   "in_standard_filter": 1,
-   "label": "Status",
-   "options": "Open\nClosed"
->>>>>>> 8f94a9d0
   }
  ],
  "icon": "fa fa-calendar",
  "idx": 1,
-<<<<<<< HEAD
  "modified": "2019-07-28 14:22:27.221143",
-=======
- "modified": "2019-07-27 10:33:39.183832",
->>>>>>> 8f94a9d0
  "modified_by": "Administrator",
  "module": "Desk",
  "name": "Event",
