// Copyright (c) 2015, Frappe Technologies Pvt. Ltd. and Contributors
// MIT License. See license.txt

frappe.provide('frappe.utils');

Object.assign(frappe.utils, {
	get_random: function(len) {
		var text = "";
		var possible = "ABCDEFGHIJKLMNOPQRSTUVWXYZabcdefghijklmnopqrstuvwxyz";

		for( var i=0; i < len; i++ )
			text += possible.charAt(Math.floor(Math.random() * possible.length));

		return text;
	},
	get_file_link: function(filename) {
		filename = cstr(filename);
		if(frappe.utils.is_url(filename)) {
			return filename;
		} else if(filename.indexOf("/")===-1) {
			return "files/" + filename;
		} else {
			return filename;
		}
	},
	replace_newlines(t) {
		return t?t.replace(/\n/g, '<br>'):'';
	},
	is_html: function(txt) {
		if (!txt) return false;

		if(txt.indexOf("<br>")==-1 && txt.indexOf("<p")==-1
			&& txt.indexOf("<img")==-1 && txt.indexOf("<div")==-1) {
			return false;
		}
		return true;
	},
	is_xs: function() {
		return $(document).width() < 768;
	},
	is_sm: function() {
		return $(document).width() < 991 && $(document).width() >= 768;
	},
	is_md: function() {
		return $(document).width() < 1199 && $(document).width() >= 991;
	},
	is_json: function(str) {
		try {
			JSON.parse(str);
		} catch (e) {
			return false;
		}
		return true;
	},
	strip_whitespace: function(html) {
		return (html || "").replace(/<p>\s*<\/p>/g, "").replace(/<br>(\s*<br>\s*)+/g, "<br><br>");
	},
	encode_tags: function(html) {
		var tagsToReplace = {
			'&': '&amp;',
			'<': '&lt;',
			'>': '&gt;'
		};

		function replaceTag(tag) {
			return tagsToReplace[tag] || tag;
		}

		return html.replace(/[&<>]/g, replaceTag);
	},
	strip_original_content: function(txt) {
		var out = [],
			part = [],
			newline = txt.indexOf("<br>")===-1 ? "\n" : "<br>";

		$.each(txt.split(newline), function(i, t) {
			var tt = strip(t);
			if(tt && (tt.substr(0,1)===">" || tt.substr(0,4)==="&gt;")) {
				part.push(t);
			} else {
				out.concat(part);
				out.push(t);
				part = [];
			}
		});
		return out.join(newline);
	},
	escape_html: function(txt) {
		return $("<div></div>").text(txt || "").html();
	},
	is_url: function(txt) {
		return txt.toLowerCase().substr(0,7)=='http://'
			|| txt.toLowerCase().substr(0,8)=='https://'
	},
	to_title_case: function(string, with_space=false) {
		let titlecased_string = string.toLowerCase().replace(/(?:^|[\s-/])\w/g, function(match) {
			return match.toUpperCase();
		});

		let replace_with = with_space ? ' ' : '';

		return titlecased_string.replace(/-|_/g, replace_with);
	},
	toggle_blockquote: function(txt) {
		if (!txt) return txt;

		var content = $("<div></div>").html(txt)
		content.find("blockquote").parent("blockquote").addClass("hidden")
			.before('<p><a class="text-muted btn btn-default toggle-blockquote" style="padding: 2px 7px 0px; line-height: 1;"> \
					• • • \
				</a></p>');
		return content.html();
	},
	scroll_to: function(element, animate, additional_offset) {
		var y = 0;
		if(element && typeof element==='number') {
			y = element;
		} else if(element) {
			var header_offset = $(".navbar").height() + $(".page-head").height();
			var y = $(element).offset().top - header_offset - cint(additional_offset);
		}

		if(y < 0) {
			y = 0;
		}

		// already there
		if(y==$('html, body').scrollTop()) {
			return;
		}

		if (animate!==false) {
			$("html, body").animate({ scrollTop: y });
		} else {
			$(window).scrollTop(y);
		}

	},
	filter_dict: function(dict, filters) {
		var ret = [];
		if(typeof filters=='string') {
			return [dict[filters]]
		}
		$.each(dict, function(i, d) {
			for(var key in filters) {
				if($.isArray(filters[key])) {
					if(filters[key][0]=="in") {
						if(filters[key][1].indexOf(d[key])==-1)
							return;
					} else if(filters[key][0]=="not in") {
						if(filters[key][1].indexOf(d[key])!=-1)
							return;
					} else if(filters[key][0]=="<") {
						if (!(d[key] < filters[key])) return;
					} else if(filters[key][0]=="<=") {
						if (!(d[key] <= filters[key])) return;
					} else if(filters[key][0]==">") {
						if (!(d[key] > filters[key])) return;
					} else if(filters[key][0]==">=") {
						if (!(d[key] >= filters[key])) return;
					}
				} else {
					if(d[key]!=filters[key]) return;
				}
			}
			ret.push(d);
		});
		return ret;
	},
	comma_or: function(list) {
		return frappe.utils.comma_sep(list, " " + __("or") + " ");
	},
	comma_and: function(list) {
		return frappe.utils.comma_sep(list, " " + __("and") + " ");
	},
	comma_sep: function(list, sep) {
		if(list instanceof Array) {
			if(list.length==0) {
				return "";
			} else if (list.length==1) {
				return list[0];
			} else {
				return list.slice(0, list.length-1).join(", ") + sep + list.slice(-1)[0];
			}
		} else {
			return list;
		}
	},
	set_intro: function(me, wrapper, txt, append, indicator) {
		if(!me.intro_area) {
			me.intro_area = $('<div class="intro-area">')
				.prependTo(wrapper);
		}
		if(txt) {
			if(!append) {
				me.intro_area.empty();
			}
			if(indicator) {
				me.intro_area.html('<div class="indicator '+indicator+'">'+txt+'</div>')
			} else {
				me.intro_area.html('<p class="text-muted">'+txt+'</div>')
			}
		} else {
			me.intro_area.remove();
			me.intro_area = null;
		}
	},
	set_footnote: function(footnote_area, wrapper, txt) {
		if(!footnote_area) {
			footnote_area = $('<div class="text-muted footnote-area level">')
				.appendTo(wrapper);
		}

		if(txt) {
			footnote_area.html(txt);
		} else {
			footnote_area.remove();
			footnote_area = null;
		}
		return footnote_area;
	},
	get_args_dict_from_url: function(txt) {
		var args = {};
		$.each(decodeURIComponent(txt).split("&"), function(i, arg) {
			arg = arg.split("=");
			args[arg[0]] = arg[1]
		});
		return args;
	},
	get_url_from_dict: function(args) {
		return $.map(args, function(val, key) {
			if(val!==null)
				return encodeURIComponent(key)+"="+encodeURIComponent(val);
			else
				return null;
		}).join("&") || "";
	},
	validate_type: function ( val, type ) {
		// from https://github.com/guillaumepotier/Parsley.js/blob/master/parsley.js#L81
		var regExp;

		switch ( type ) {
			case "number":
				regExp = /^-?(?:\d+|\d{1,3}(?:,\d{3})+)?(?:\.\d+)?$/;
				break;
			case "digits":
				regExp = /^\d+$/;
				break;
			case "alphanum":
				regExp = /^\w+$/;
				break;
			case "email":
				regExp = /^((([a-z]|\d|[!#\$%&'\*\+\-\/=\?\^_`{\|}~]|[\u00A0-\uD7FF\uF900-\uFDCF\uFDF0-\uFFEF])+(\.([a-z]|\d|[!#\$%&'\*\+\-\/=\?\^_`{\|}~]|[\u00A0-\uD7FF\uF900-\uFDCF\uFDF0-\uFFEF])+)*)|((\x22)((((\x20|\x09)*(\x0d\x0a))?(\x20|\x09)+)?(([\x01-\x08\x0b\x0c\x0e-\x1f\x7f]|\x21|[\x23-\x5b]|[\x5d-\x7e]|[\u00A0-\uD7FF\uF900-\uFDCF\uFDF0-\uFFEF])|(\\([\x01-\x09\x0b\x0c\x0d-\x7f]|[\u00A0-\uD7FF\uF900-\uFDCF\uFDF0-\uFFEF]))))*(((\x20|\x09)*(\x0d\x0a))?(\x20|\x09)+)?(\x22)))@((([a-z]|\d|[\u00A0-\uD7FF\uF900-\uFDCF\uFDF0-\uFFEF])|(([a-z]|\d|[\u00A0-\uD7FF\uF900-\uFDCF\uFDF0-\uFFEF])([a-z]|\d|-|\.|_|~|[\u00A0-\uD7FF\uF900-\uFDCF\uFDF0-\uFFEF])*([a-z]|\d|[\u00A0-\uD7FF\uF900-\uFDCF\uFDF0-\uFFEF])))\.)+(([a-z]|[\u00A0-\uD7FF\uF900-\uFDCF\uFDF0-\uFFEF])|(([a-z]|[\u00A0-\uD7FF\uF900-\uFDCF\uFDF0-\uFFEF])([a-z]|\d|-|\.|_|~|[\u00A0-\uD7FF\uF900-\uFDCF\uFDF0-\uFFEF])*([a-z]|[\u00A0-\uD7FF\uF900-\uFDCF\uFDF0-\uFFEF])))$/i;
				break;
			case "url":
				regExp = /^(https?|s?ftp):\/\/(((([a-z]|\d|-|\.|_|~|[\u00A0-\uD7FF\uF900-\uFDCF\uFDF0-\uFFEF])|(%[\da-f]{2})|[!\$&'\(\)\*\+,;=]|:)*@)?(((\d|[1-9]\d|1\d\d|2[0-4]\d|25[0-5])\.(\d|[1-9]\d|1\d\d|2[0-4]\d|25[0-5])\.(\d|[1-9]\d|1\d\d|2[0-4]\d|25[0-5])\.(\d|[1-9]\d|1\d\d|2[0-4]\d|25[0-5]))|((([a-z]|\d|[\u00A0-\uD7FF\uF900-\uFDCF\uFDF0-\uFFEF])|(([a-z]|\d|[\u00A0-\uD7FF\uF900-\uFDCF\uFDF0-\uFFEF])([a-z]|\d|-|\.|_|~|[\u00A0-\uD7FF\uF900-\uFDCF\uFDF0-\uFFEF])*([a-z]|\d|[\u00A0-\uD7FF\uF900-\uFDCF\uFDF0-\uFFEF])))\.)+(([a-z]|[\u00A0-\uD7FF\uF900-\uFDCF\uFDF0-\uFFEF])|(([a-z]|[\u00A0-\uD7FF\uF900-\uFDCF\uFDF0-\uFFEF])([a-z]|\d|-|\.|_|~|[\u00A0-\uD7FF\uF900-\uFDCF\uFDF0-\uFFEF])*([a-z]|[\u00A0-\uD7FF\uF900-\uFDCF\uFDF0-\uFFEF])))\.?)(:\d*)?)(\/((([a-z]|\d|-|\.|_|~|[\u00A0-\uD7FF\uF900-\uFDCF\uFDF0-\uFFEF])|(%[\da-f]{2})|[!\$&'\(\)\*\+,;=]|:|@)+(\/(([a-z]|\d|-|\.|_|~|[\u00A0-\uD7FF\uF900-\uFDCF\uFDF0-\uFFEF])|(%[\da-f]{2})|[!\$&'\(\)\*\+,;=]|:|@)*)*)?)?(\?((([a-z]|\d|-|\.|_|~|[\u00A0-\uD7FF\uF900-\uFDCF\uFDF0-\uFFEF])|(%[\da-f]{2})|[!\$&'\(\)\*\+,;=]|:|@)|[\uE000-\uF8FF]|\/|\?)*)?(#((([a-z]|\d|-|\.|_|~|[\u00A0-\uD7FF\uF900-\uFDCF\uFDF0-\uFFEF])|(%[\da-f]{2})|[!\$&'\(\)\*\+,;=]|:|@)|\/|\?)*)?$/i;
				break;
			case "dateIso":
				regExp = /^(\d{4})\D?(0[1-9]|1[0-2])\D?([12]\d|0[1-9]|3[01])$/;
				break;
			default:
				return false;
		}

		// test regExp if not null
		return '' !== val ? regExp.test( val ) : false;
	},
	guess_style: function(text, default_style, _colour) {
		var style = default_style || "default";
		var colour = "darkgrey";
		if(text) {
			if(has_words(["Pending", "Review", "Medium", "Not Approved"], text)) {
				style = "warning";
				colour = "orange";
			} else if(has_words(["Open", "Urgent", "High"], text)) {
				style = "danger";
				colour = "red";
			} else if(has_words(["Closed", "Finished", "Converted", "Completed", "Confirmed",
				"Approved", "Yes", "Active", "Available", "Paid"], text)) {
				style = "success";
				colour = "green";
			} else if(has_words(["Submitted"], text)) {
				style = "info";
				colour = "blue";
			}
		}
		return _colour ? colour : style;
	},

	guess_colour: function(text) {
		return frappe.utils.guess_style(text, null, true);
	},

	sort: function(list, key, compare_type, reverse) {
		if(!list || list.length < 2)
			return list || [];

		var sort_fn = {
			"string": function(a, b) {
				return cstr(a[key]).localeCompare(cstr(b[key]));
			},
			"number": function(a, b) {
				return flt(a[key]) - flt(b[key]);
			}
		};

		if(!compare_type)
			compare_type = typeof list[0][key]==="string" ? "string" : "number";

		list.sort(sort_fn[compare_type]);

		if(reverse) { list.reverse(); }

		return list;
	},

	unique: function(list) {
		var dict = {},
			arr = [];
		for(var i=0, l=list.length; i < l; i++) {
			if(!dict.hasOwnProperty(list[i])) {
				dict[list[i]] = null;
				arr.push(list[i]);
			}
		}
		return arr;
	},

	remove_nulls: function(list) {
		var new_list = [];
		for (var i=0, l=list.length; i < l; i++) {
			if (!is_null(list[i])) {
				new_list.push(list[i]);
			}
		}
		return new_list;
	},

	all: function(lst) {
		for(var i=0, l=lst.length; i<l; i++) {
			if(!lst[i]) {
				return false;
			}
		}
		return true;
	},

	dict: function(keys,values) {
		// make dictionaries from keys and values
		var out = [];
		$.each(values, function(row_idx, row) {
			var new_row = {};
			$.each(keys, function(key_idx, key) {
				new_row[key] = row[key_idx];
			})
			out.push(new_row);
		});
		return out;
	},

	sum: function(list) {
		return list.reduce(function(previous_value, current_value) { return flt(previous_value) + flt(current_value); }, 0.0);
	},

	arrays_equal: function(arr1, arr2) {
		if (!arr1 || !arr2) {
			return false;
		}
		if (arr1.length != arr2.length) {
			return false;
		}
		for (var i = 0; i < arr1.length; i++) {
			if ($.isArray(arr1[i])) {
				if (!frappe.utils.arrays_equal(arr1[i], arr2[i])) {
					return false;
				}
			}
			else if (arr1[i] !== arr2[i]) {
				return false;
			}
		}
		return true;
	},

	intersection: function(a, b) {
		// from stackoverflow: http://stackoverflow.com/questions/1885557/simplest-code-for-array-intersection-in-javascript
		/* finds the intersection of
		 * two arrays in a simple fashion.
		 *
		 * PARAMS
		 *  a - first array, must already be sorted
		 *  b - second array, must already be sorted
		 *
		 * NOTES
		 *
		 *  Should have O(n) operations, where n is
		 *    n = MIN(a.length(), b.length())
		 */
		var ai=0, bi=0;
		var result = new Array();

		// sorted copies
		a = ([].concat(a)).sort();
		b = ([].concat(b)).sort();

		while( ai < a.length && bi < b.length ) {
			if (a[ai] < b[bi] ) { ai++; }
			else if (a[ai] > b[bi] ) { bi++; }
			else {
				/* they're equal */
				result.push(a[ai]);
				ai++;
				bi++;
			}
		}

		return result;
	},

	resize_image: function(reader, callback, max_width, max_height) {
		var tempImg = new Image();
		if(!max_width) max_width = 600;
		if(!max_height) max_height = 400;
		tempImg.src = reader.result;

		tempImg.onload = function() {
			var tempW = tempImg.width;
			var tempH = tempImg.height;
			if (tempW > tempH) {
				if (tempW > max_width) {
					tempH *= max_width / tempW;
					tempW = max_width;
				}
			} else {
				if (tempH > max_height) {
					tempW *= max_height / tempH;
					tempH = max_height;
				}
			}

			var canvas = document.createElement('canvas');
			canvas.width = tempW;
			canvas.height = tempH;
			var ctx = canvas.getContext("2d");
			ctx.drawImage(this, 0, 0, tempW, tempH);
			var dataURL = canvas.toDataURL("image/jpeg");
			setTimeout(function() { callback(dataURL); }, 10 );
		}
	},

	csv_to_array: function (strData, strDelimiter) {
		// Check to see if the delimiter is defined. If not,
		// then default to comma.
		strDelimiter = (strDelimiter || ",");

		// Create a regular expression to parse the CSV values.
		var objPattern = new RegExp(
			(
				// Delimiters.
				"(\\" + strDelimiter + "|\\r?\\n|\\r|^)" +

				// Quoted fields.
				"(?:\"([^\"]*(?:\"\"[^\"]*)*)\"|" +

				// Standard fields.
				"([^\"\\" + strDelimiter + "\\r\\n]*))"
			),
			"gi"
			);


		// Create an array to hold our data. Give the array
		// a default empty first row.
		var arrData = [[]];

		// Create an array to hold our individual pattern
		// matching groups.
		var arrMatches = null;


		// Keep looping over the regular expression matches
		// until we can no longer find a match.
		while ((arrMatches = objPattern.exec( strData ))){

			// Get the delimiter that was found.
			var strMatchedDelimiter = arrMatches[ 1 ];

			// Check to see if the given delimiter has a length
			// (is not the start of string) and if it matches
			// field delimiter. If id does not, then we know
			// that this delimiter is a row delimiter.
			if (
				strMatchedDelimiter.length &&
				strMatchedDelimiter !== strDelimiter
				){

				// Since we have reached a new row of data,
				// add an empty row to our data array.
				arrData.push( [] );

			}

			var strMatchedValue;

			// Now that we have our delimiter out of the way,
			// let's check to see which kind of value we
			// captured (quoted or unquoted).
			if (arrMatches[ 2 ]){

				// We found a quoted value. When we capture
				// this value, unescape any double quotes.
				strMatchedValue = arrMatches[ 2 ].replace(
					new RegExp( "\"\"", "g" ),
					"\""
					);

			} else {

				// We found a non-quoted value.
				strMatchedValue = arrMatches[ 3 ];

			}


			// Now that we have our value string, let's add
			// it to the data array.
			arrData[ arrData.length - 1 ].push( strMatchedValue );
		}

		// Return the parsed data.
		return( arrData );
	},

	warn_page_name_change: function(frm) {
		frappe.msgprint(__("Note: Changing the Page Name will break previous URL to this page."));
	},

	notify: function(subject, body, route, onclick) {
		console.log('push notifications are evil and deprecated');
	},

	set_title: function(title) {
		frappe._original_title = title;
		if(frappe._title_prefix) {
			title = frappe._title_prefix + " " + title.replace(/<[^>]*>/g, "");
		}
		document.title = title;
	},

	set_title_prefix: function(prefix) {
		frappe._title_prefix = prefix;

		// reset the original title
		frappe.utils.set_title(frappe._original_title);
	},

	is_image_file: function(filename) {
		if (!filename) return false;
		// url can have query params
		filename = filename.split('?')[0];
		return (/\.(gif|jpg|jpeg|tiff|png|svg)$/i).test(filename);
	},

	play_sound: function(name) {
		try {
			if (frappe.boot.user.mute_sounds) {
				return;
			}

			var audio = $("#sound-" + name)[0];
			audio.volume = audio.getAttribute("volume");
			audio.play();

		} catch(e) {
			console.log("Cannot play sound", name, e);
			// pass
		}

	},
	split_emails: function(txt) {
		var email_list = [];

		if (!txt) {
			return email_list;
		}

		// emails can be separated by comma or newline
		txt.split(/[,\n](?=(?:[^"]|"[^"]*")*$)/g).forEach(function(email) {
			email = email.trim();
			if (email) {
				email_list.push(email);
			}
		});

		return email_list;
	},
	supportsES6: function() {
		try {
			new Function("(a = 0) => a");
			return true;
		}
		catch (err) {
			return false;
		}
	}(),
	throttle: function (func, wait, options) {
		var context, args, result;
		var timeout = null;
		var previous = 0;
		if (!options) options = {};

		let later = function () {
			previous = options.leading === false ? 0 : Date.now();
			timeout = null;
			result = func.apply(context, args);
			if (!timeout) context = args = null;
		};

		return function () {
			var now = Date.now();
			if (!previous && options.leading === false) previous = now;
			let remaining = wait - (now - previous);
			context = this;
			args = arguments;
			if (remaining <= 0 || remaining > wait) {
				if (timeout) {
					clearTimeout(timeout);
					timeout = null;
				}
				previous = now;
				result = func.apply(context, args);
				if (!timeout) context = args = null;
			} else if (!timeout && options.trailing !== false) {
				timeout = setTimeout(later, remaining);
			}
			return result;
		};
	},
	debounce: function(func, wait, immediate) {
		var timeout;
		return function() {
			var context = this, args = arguments;
			var later = function() {
				timeout = null;
				if (!immediate) func.apply(context, args);
			};
			var callNow = immediate && !timeout;
			clearTimeout(timeout);
			timeout = setTimeout(later, wait);
			if (callNow) func.apply(context, args);
		};
	},
	get_form_link: function(doctype, name, html = false) {
		const route = ['#Form', doctype, name].join('/');
		if (html) {
			return `<a href="${route}">${name}</a>`;
		}
		return route;
	},
<<<<<<< HEAD
	get_route_label(route_str) {
		let route = route_str.split('/');
		if (['List', 'modules'].includes(route[0])){
			return `${route[1]} ${route[2] || route[0]}`;
		} else {
			return `${route[0]} ${route[1]}`;
		}

=======

	report_total_accumulator: function(column, values, type) {
		if (column.fieldtype == "Percent" || type === "mean") {
			return values.reduce((a, b) => ({content: a.content + flt(b.content)})).content / values.length;
		} else if (frappe.model.is_numeric_field(column.fieldtype)) {
			return values.reduce((a, b) => ({content: a.content + flt(b.content)})).content;
		} else {
			return false;
		}
>>>>>>> 3e28e047
	}
});

// Array de duplicate
if (!Array.prototype.uniqBy) {
	Object.defineProperty(Array.prototype, 'uniqBy', {
		value: function (key) {
			var seen = {};
			return this.filter(function (item) {
				var k = key(item);
				return seen.hasOwnProperty(k) ? false : (seen[k] = true);
			});
		}
	});
}<|MERGE_RESOLUTION|>--- conflicted
+++ resolved
@@ -657,7 +657,6 @@
 		}
 		return route;
 	},
-<<<<<<< HEAD
 	get_route_label(route_str) {
 		let route = route_str.split('/');
 		if (['List', 'modules'].includes(route[0])){
@@ -665,9 +664,7 @@
 		} else {
 			return `${route[0]} ${route[1]}`;
 		}
-
-=======
-
+	},
 	report_total_accumulator: function(column, values, type) {
 		if (column.fieldtype == "Percent" || type === "mean") {
 			return values.reduce((a, b) => ({content: a.content + flt(b.content)})).content / values.length;
@@ -676,7 +673,6 @@
 		} else {
 			return false;
 		}
->>>>>>> 3e28e047
 	}
 });
 
