# Copyright (c) 2015, Frappe Technologies Pvt. Ltd. and Contributors
# MIT License. See license.txt

import json
import os
<<<<<<< HEAD
from frappe.defaults import _clear_cache
=======
import sys

>>>>>>> 10626eed
import frappe
from frappe.defaults import _clear_cache


def _new_site(
	db_name,
	site,
	mariadb_root_username=None,
	mariadb_root_password=None,
	admin_password=None,
	verbose=False,
	install_apps=None,
	source_sql=None,
	force=False,
	no_mariadb_socket=False,
	reinstall=False,
	db_password=None,
	db_type=None,
	db_host=None,
	db_port=None,
	new_site=False,
):
	"""Install a new Frappe site"""

	if not force and os.path.exists(site):
		print("Site {0} already exists".format(site))
		sys.exit(1)

	if no_mariadb_socket and not db_type == "mariadb":
		print("--no-mariadb-socket requires db_type to be set to mariadb.")
		sys.exit(1)

	if not db_name:
		import hashlib
		db_name = "_" + hashlib.sha1(site.encode()).hexdigest()[:16]

	frappe.init(site=site)

	from frappe.commands.scheduler import _is_scheduler_enabled
	from frappe.utils import get_site_path, scheduler, touch_file

	try:
		# enable scheduler post install?
		enable_scheduler = _is_scheduler_enabled()
	except Exception:
		enable_scheduler = False

	make_site_dirs()

	installing = touch_file(get_site_path("locks", "installing.lock"))

	install_db(
		root_login=mariadb_root_username,
		root_password=mariadb_root_password,
		db_name=db_name,
		admin_password=admin_password,
		verbose=verbose,
		source_sql=source_sql,
		force=force,
		reinstall=reinstall,
		db_password=db_password,
		db_type=db_type,
		db_host=db_host,
		db_port=db_port,
		no_mariadb_socket=no_mariadb_socket,
	)
	apps_to_install = (
		["frappe"] + (frappe.conf.get("install_apps") or []) + (list(install_apps) or [])
	)

	for app in apps_to_install:
		install_app(app, verbose=verbose, set_as_patched=not source_sql)

	os.remove(installing)

	scheduler.toggle_scheduler(enable_scheduler)
	frappe.db.commit()

	scheduler_status = (
		"disabled" if frappe.utils.scheduler.is_scheduler_disabled() else "enabled"
	)
	print("*** Scheduler is", scheduler_status, "***")


def install_db(root_login="root", root_password=None, db_name=None, source_sql=None,
			   admin_password=None, verbose=True, force=0, site_config=None, reinstall=False,
			   db_password=None, db_type=None, db_host=None, db_port=None, no_mariadb_socket=False):
	import frappe.database
	from frappe.database import setup_database

	if not db_type:
		db_type = frappe.conf.db_type or 'mariadb'

	make_conf(db_name, site_config=site_config, db_password=db_password, db_type=db_type, db_host=db_host, db_port=db_port)
	frappe.flags.in_install_db = True

	frappe.flags.root_login = root_login
	frappe.flags.root_password = root_password
	setup_database(force, source_sql, verbose, no_mariadb_socket)

	frappe.conf.admin_password = frappe.conf.admin_password or admin_password

	remove_missing_apps()

	frappe.db.create_auth_table()
	frappe.db.create_global_search_table()
	frappe.db.create_user_settings_table()

	frappe.flags.in_install_db = False


def install_app(name, verbose=False, set_as_patched=True):
	from frappe.core.doctype.scheduled_job_type.scheduled_job_type import sync_jobs
	from frappe.model.sync import sync_for
	from frappe.modules.utils import sync_customizations
	from frappe.utils.fixtures import sync_fixtures

	frappe.flags.in_install = name
	frappe.flags.ignore_in_install = False

	frappe.clear_cache()
	app_hooks = frappe.get_hooks(app_name=name)
	installed_apps = frappe.get_installed_apps()

	# install pre-requisites
	if app_hooks.required_apps:
		for app in app_hooks.required_apps:
			install_app(app, verbose=verbose)

	frappe.flags.in_install = name
	frappe.clear_cache()

	if name not in frappe.get_all_apps():
		raise Exception("App not in apps.txt")

	if name in installed_apps:
		frappe.msgprint(frappe._("App {0} already installed").format(name))
		return

	print("\nInstalling {0}...".format(name))

	if name != "frappe":
		frappe.only_for("System Manager")

	for before_install in app_hooks.before_install or []:
		out = frappe.get_attr(before_install)()
		if out==False:
			return

	if name != "frappe":
		add_module_defs(name)

	sync_for(name, force=True, sync_everything=True, verbose=verbose, reset_permissions=True)

	add_to_installed_apps(name)

	frappe.get_doc('Portal Settings', 'Portal Settings').sync_menu()

	if set_as_patched:
		set_all_patches_as_completed(name)

	for after_install in app_hooks.after_install or []:
		frappe.get_attr(after_install)()

	sync_jobs()
	sync_fixtures(name)
	sync_customizations(name)

	for after_sync in app_hooks.after_sync or []:
		frappe.get_attr(after_sync)() #

	frappe.flags.in_install = False


def add_to_installed_apps(app_name, rebuild_website=True):
	installed_apps = frappe.get_installed_apps()
	if not app_name in installed_apps:
		installed_apps.append(app_name)
		frappe.db.set_global("installed_apps", json.dumps(installed_apps))
		frappe.db.commit()
		if frappe.flags.in_install:
			post_install(rebuild_website)


def remove_from_installed_apps(app_name):
	installed_apps = frappe.get_installed_apps()
	if app_name in installed_apps:
		installed_apps.remove(app_name)
		frappe.db.set_value("DefaultValue", {"defkey": "installed_apps"}, "defvalue", json.dumps(installed_apps))
		_clear_cache("__global")
		frappe.db.commit()
		if frappe.flags.in_install:
			post_install()


def remove_app(app_name, dry_run=False, yes=False, no_backup=False, force=False):
	"""Remove app and all linked to the app's module with the app from a site."""
	import click

	site = frappe.local.site

	# dont allow uninstall app if not installed unless forced
	if not force:
		if app_name not in frappe.get_installed_apps():
			click.secho(f"App {app_name} not installed on Site {site}", fg="yellow")
			return

	print(f"Uninstalling App {app_name} from Site {site}...")

	if not dry_run and not yes:
		confirm = click.confirm(
			"All doctypes (including custom), modules related to this app will be"
			" deleted. Are you sure you want to continue?"
		)
		if not confirm:
			return

	if not (dry_run or no_backup):
		from frappe.utils.backups import scheduled_backup

		print("Backing up...")
		scheduled_backup(ignore_files=True)

	frappe.flags.in_uninstall = True
	drop_doctypes = []

	modules = frappe.get_all("Module Def", filters={"app_name": app_name}, pluck="name")
	for module_name in modules:
		print(f"Deleting Module '{module_name}'")

		for doctype in frappe.get_all(
			"DocType", filters={"module": module_name}, fields=["name", "issingle"]
		):
			print(f"* removing DocType '{doctype.name}'...")

			if not dry_run:
				frappe.delete_doc("DocType", doctype.name, ignore_on_trash=True)

				if not doctype.issingle:
					drop_doctypes.append(doctype.name)

		linked_doctypes = frappe.get_all(
			"DocField", filters={"fieldtype": "Link", "options": "Module Def"}, fields=["parent"]
		)
		ordered_doctypes = ["Desk Page", "Report", "Page", "Web Form"]
		all_doctypes_with_linked_modules = ordered_doctypes + [
			doctype.parent
			for doctype in linked_doctypes
			if doctype.parent not in ordered_doctypes
		]
		doctypes_with_linked_modules = [
			x for x in all_doctypes_with_linked_modules if frappe.db.exists("DocType", x)
		]
		for doctype in doctypes_with_linked_modules:
			for record in frappe.get_all(doctype, filters={"module": module_name}, pluck="name"):
				print(f"* removing {doctype} '{record}'...")
				if not dry_run:
					frappe.delete_doc(doctype, record, ignore_on_trash=True, force=True)

		print(f"* removing Module Def '{module_name}'...")
		if not dry_run:
			frappe.delete_doc("Module Def", module_name, ignore_on_trash=True, force=True)

	for doctype in set(drop_doctypes):
		print(f"* dropping Table for '{doctype}'...")
		if not dry_run:
			frappe.db.sql_ddl(f"drop table `tab{doctype}`")

	if not dry_run:
		remove_from_installed_apps(app_name)
		frappe.db.commit()

	click.secho(f"Uninstalled App {app_name} from Site {site}", fg="green")
	frappe.flags.in_uninstall = False


def post_install(rebuild_website=False):
	from frappe.website import render

	if rebuild_website:
		render.clear_cache()

	init_singles()
	frappe.db.commit()
	frappe.clear_cache()


def set_all_patches_as_completed(app):
	patch_path = os.path.join(frappe.get_pymodule_path(app), "patches.txt")
	if os.path.exists(patch_path):
		for patch in frappe.get_file_items(patch_path):
			frappe.get_doc({
				"doctype": "Patch Log",
				"patch": patch
			}).insert(ignore_permissions=True)
		frappe.db.commit()


def init_singles():
	singles = [single['name'] for single in frappe.get_all("DocType", filters={'issingle': True})]
	for single in singles:
		if not frappe.db.get_singles_dict(single):
			doc = frappe.new_doc(single)
			doc.flags.ignore_mandatory=True
			doc.flags.ignore_validate=True
			doc.save()


def make_conf(db_name=None, db_password=None, site_config=None, db_type=None, db_host=None, db_port=None):
	site = frappe.local.site
	make_site_config(db_name, db_password, site_config, db_type=db_type, db_host=db_host, db_port=db_port)
	sites_path = frappe.local.sites_path
	frappe.destroy()
	frappe.init(site, sites_path=sites_path)


def make_site_config(db_name=None, db_password=None, site_config=None, db_type=None, db_host=None, db_port=None):
	frappe.create_folder(os.path.join(frappe.local.site_path))
	site_file = get_site_config_path()

	if not os.path.exists(site_file):
		if not (site_config and isinstance(site_config, dict)):
			site_config = get_conf_params(db_name, db_password)

			if db_type:
				site_config['db_type'] = db_type

			if db_host:
				site_config['db_host'] = db_host

			if db_port:
				site_config['db_port'] = db_port

		with open(site_file, "w") as f:
			f.write(json.dumps(site_config, indent=1, sort_keys=True))


def update_site_config(key, value, validate=True, site_config_path=None):
	"""Update a value in site_config"""
	if not site_config_path:
		site_config_path = get_site_config_path()

	with open(site_config_path, "r") as f:
		site_config = json.loads(f.read())

	# In case of non-int value
	if value in ('0', '1'):
		value = int(value)

	# boolean
	if value == 'false': value = False
	if value == 'true': value = True

	# remove key if value is None
	if value == "None":
		if key in site_config:
			del site_config[key]
	else:
		site_config[key] = value

	with open(site_config_path, "w") as f:
		f.write(json.dumps(site_config, indent=1, sort_keys=True))

	if hasattr(frappe.local, "conf"):
		frappe.local.conf[key] = value


def get_site_config_path():
	return os.path.join(frappe.local.site_path, "site_config.json")


def get_conf_params(db_name=None, db_password=None):
	if not db_name:
		db_name = input("Database Name: ")
		if not db_name:
			raise Exception("Database Name Required")

	if not db_password:
		from frappe.utils import random_string
		db_password = random_string(16)

	return {"db_name": db_name, "db_password": db_password}


def make_site_dirs():
	site_public_path = os.path.join(frappe.local.site_path, 'public')
	site_private_path = os.path.join(frappe.local.site_path, 'private')
	for dir_path in (
			os.path.join(site_private_path, 'backups'),
			os.path.join(site_public_path, 'files'),
			os.path.join(site_private_path, 'files'),
			os.path.join(frappe.local.site_path, 'logs'),
			os.path.join(frappe.local.site_path, 'task-logs')):
		if not os.path.exists(dir_path):
			os.makedirs(dir_path)
	locks_dir = frappe.get_site_path('locks')
	if not os.path.exists(locks_dir):
			os.makedirs(locks_dir)


def add_module_defs(app):
	modules = frappe.get_module_list(app)
	for module in modules:
		d = frappe.new_doc("Module Def")
		d.app_name = app
		d.module_name = module
		d.save(ignore_permissions=True)


def remove_missing_apps():
	import importlib

	apps = ('frappe_subscription', 'shopping_cart')
	installed_apps = json.loads(frappe.db.get_global("installed_apps") or "[]")
	for app in apps:
		if app in installed_apps:
			try:
				importlib.import_module(app)

			except ImportError:
				installed_apps.remove(app)
				frappe.db.set_global("installed_apps", json.dumps(installed_apps))


def extract_sql_from_archive(sql_file_path):
	"""Return the path of an SQL file if the passed argument is the path of a gzipped
	SQL file or an SQL file path. The path may be absolute or relative from the bench
	root directory or the sites sub-directory.

	Args:
		sql_file_path (str): Path of the SQL file

	Returns:
		str: Path of the decompressed SQL file
	"""
	from frappe.utils import get_bench_relative_path
	sql_file_path = get_bench_relative_path(sql_file_path)
	# Extract the gzip file if user has passed *.sql.gz file instead of *.sql file
	if sql_file_path.endswith('sql.gz'):
		decompressed_file_name = extract_sql_gzip(sql_file_path)
	else:
		decompressed_file_name = sql_file_path

	return decompressed_file_name


def extract_sql_gzip(sql_gz_path):
	import subprocess

	try:
		# dvf - decompress, verbose, force
		original_file = sql_gz_path
		decompressed_file = original_file.rstrip(".gz")
		cmd = 'gzip -dvf < {0} > {1}'.format(original_file, decompressed_file)
		subprocess.check_call(cmd, shell=True)
	except:
		raise

	return decompressed_file


def extract_files(site_name, file_path):
	import shutil
	import subprocess
	from frappe.utils import get_bench_relative_path

	file_path = get_bench_relative_path(file_path)

	# Need to do frappe.init to maintain the site locals
	frappe.init(site=site_name)
	abs_site_path = os.path.abspath(frappe.get_site_path())

	# Copy the files to the parent directory and extract
	shutil.copy2(os.path.abspath(file_path), abs_site_path)

	# Get the file name splitting the file path on
	tar_name = os.path.split(file_path)[1]
	tar_path = os.path.join(abs_site_path, tar_name)

	try:
		if file_path.endswith(".tar"):
			subprocess.check_output(['tar', 'xvf', tar_path, '--strip', '2'], cwd=abs_site_path)
		elif file_path.endswith(".tgz"):
			subprocess.check_output(['tar', 'zxvf', tar_path, '--strip', '2'], cwd=abs_site_path)
	except:
		raise
	finally:
		frappe.destroy()

	return tar_path


def is_downgrade(sql_file_path, verbose=False):
	"""checks if input db backup will get downgraded on current bench"""

	# This function is only tested with mariadb
	# TODO: Add postgres support
	if frappe.conf.db_type not in (None, "mariadb"):
		return False

	from semantic_version import Version
	head = "INSERT INTO `tabInstalled Application` VALUES"

	with open(sql_file_path) as f:
		for line in f:
			if head in line:
				# 'line' (str) format: ('2056588823','2020-05-11 18:21:31.488367','2020-06-12 11:49:31.079506','Administrator','Administrator',0,'Installed Applications','installed_applications','Installed Applications',1,'frappe','v10.1.71-74 (3c50d5e) (v10.x.x)','v10.x.x'),('855c640b8e','2020-05-11 18:21:31.488367','2020-06-12 11:49:31.079506','Administrator','Administrator',0,'Installed Applications','installed_applications','Installed Applications',2,'your_custom_app','0.0.1','master')
				line = line.strip().lstrip(head).rstrip(";").strip()
				app_rows = frappe.safe_eval(line)
				# check if iterable consists of tuples before trying to transform
				apps_list = app_rows if all(isinstance(app_row, (tuple, list, set)) for app_row in app_rows) else (app_rows, )
				# 'all_apps' (list) format: [('frappe', '12.x.x-develop ()', 'develop'), ('your_custom_app', '0.0.1', 'master')]
				all_apps = [ x[-3:] for x in apps_list ]

				for app in all_apps:
					app_name = app[0]
					app_version = app[1].split(" ")[0]

					if app_name == "frappe":
						try:
							current_version = Version(frappe.__version__)
							backup_version = Version(app_version[1:] if app_version[0] == "v" else app_version)
						except ValueError:
							return False

						downgrade = backup_version > current_version

						if verbose and downgrade:
							print("Your site will be downgraded from Frappe {0} to {1}".format(current_version, backup_version))

						return downgrade


def is_partial(sql_file_path):
	with open(sql_file_path) as f:
		header = " ".join([f.readline() for _ in range(5)])
		if "Partial Backup" in header:
			return True
	return False


def partial_restore(sql_file_path, verbose=False):
	sql_file = extract_sql_from_archive(sql_file_path)

	if frappe.conf.db_type in (None, "mariadb"):
		from frappe.database.mariadb.setup_db import import_db_from_sql
	elif frappe.conf.db_type == "postgres":
		from frappe.database.postgres.setup_db import import_db_from_sql
		import warnings
		from click import style
		warn = style(
			"Delete the tables you want to restore manually before attempting"
			" partial restore operation for PostreSQL databases",
			fg="yellow"
		)
		warnings.warn(warn)

	import_db_from_sql(source_sql=sql_file, verbose=verbose)

	# Removing temporarily created file
	if sql_file != sql_file_path:
		os.remove(sql_file)


def validate_database_sql(path, _raise=True):
	"""Check if file has contents and if DefaultValue table exists

	Args:
		path (str): Path of the decompressed SQL file
		_raise (bool, optional): Raise exception if invalid file. Defaults to True.
	"""
	empty_file = False
	missing_table = True

	error_message = ""

	if not os.path.getsize(path):
		error_message = f"{path} is an empty file!"
		empty_file = True

	# dont bother checking if empty file
	if not empty_file:
		with open(path, "r") as f:
			for line in f:
				if 'tabDefaultValue' in line:
					missing_table = False
					break

		if missing_table:
			error_message = "Table `tabDefaultValue` not found in file."

	if error_message:
		import click
		click.secho(error_message, fg="red")

	if _raise and (missing_table or empty_file):
		raise frappe.InvalidDatabaseFile<|MERGE_RESOLUTION|>--- conflicted
+++ resolved
@@ -3,12 +3,8 @@
 
 import json
 import os
-<<<<<<< HEAD
-from frappe.defaults import _clear_cache
-=======
 import sys
 
->>>>>>> 10626eed
 import frappe
 from frappe.defaults import _clear_cache
 
