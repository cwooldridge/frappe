--- conflicted
+++ resolved
@@ -989,10 +989,12 @@
 		return self.save()
 
 	@whitelist.__func__
-	def _rename(self, name: str, merge: bool = False, force: bool = False, validate_rename: bool = True):
-		"""Rename the document. Triggers frappe.rename_doc, then reloads.
-		"""
+	def _rename(
+		self, name: str, merge: bool = False, force: bool = False, validate_rename: bool = True
+	):
+		"""Rename the document. Triggers frappe.rename_doc, then reloads."""
 		from frappe.model.rename_doc import rename_doc
+
 		self.name = rename_doc(doc=self, new=name, merge=merge, force=force, validate=validate_rename)
 		self.reload()
 
@@ -1007,9 +1009,10 @@
 		return self._cancel()
 
 	@whitelist.__func__
-	def rename(self, name: str, merge: bool = False, force: bool = False, validate_rename: bool = True):
-		"""Rename the document to `name`. This transforms the current object.
-		"""
+	def rename(
+		self, name: str, merge: bool = False, force: bool = False, validate_rename: bool = True
+	):
+		"""Rename the document to `name`. This transforms the current object."""
 		return self._rename(name=name, merge=merge, force=force, validate_rename=validate_rename)
 
 	def delete(self, ignore_permissions=False):
@@ -1405,37 +1408,24 @@
 		# See: Stock Reconciliation
 		from frappe.utils.background_jobs import enqueue
 
-<<<<<<< HEAD
 		if hasattr(self, f"_{action}"):
 			action = f"_{action}"
 
 		try:
 			self.lock()
 		except frappe.DocumentLockedError:
-			frappe.throw(_('This document is currently queued for execution. Please try again'),
-				title=_('Document Queued'))
-
-		return enqueue('frappe.model.document.execute_action', __doctype=self.doctype, __name=self.name,
-			__action=action, **kwargs)
-=======
-		if hasattr(self, "_" + action):
-			action = "_" + action
-
-		if file_lock.lock_exists(self.get_signature()):
 			frappe.throw(
 				_("This document is currently queued for execution. Please try again"),
 				title=_("Document Queued"),
 			)
 
-		self.lock()
-		enqueue(
+		return enqueue(
 			"frappe.model.document.execute_action",
-			doctype=self.doctype,
-			name=self.name,
-			action=action,
+			__doctype=self.doctype,
+			__name=self.name,
+			__action=action,
 			**kwargs,
 		)
->>>>>>> b8114eea
 
 	def lock(self, timeout=None):
 		"""Creates a lock file for the given document. If timeout is set,
@@ -1532,14 +1522,7 @@
 		if frappe.local.message_log:
 			msg = json.loads(frappe.local.message_log[-1]).get("message")
 		else:
-<<<<<<< HEAD
-			msg = '<pre><code>' + frappe.get_traceback() + '</pre></code>'
-
-		doc.add_comment('Comment', _('Action Failed') + '<br><br>' + msg)
-	doc.notify_update()
-=======
 			msg = "<pre><code>" + frappe.get_traceback() + "</pre></code>"
 
 		doc.add_comment("Comment", _("Action Failed") + "<br><br>" + msg)
-		doc.notify_update()
->>>>>>> b8114eea
+	doc.notify_update()