{
 "db_name": "test_frappe",
 "db_password": "test_frappe",
 "auto_email_id": "test@example.com",
<<<<<<< HEAD
 "mail_server": "smtp.example.com",
 "mail_login": "test@example.com",
 "mail_password": "test"
=======
 "admin_password": "admin"
>>>>>>> 226fc9c3
}<|MERGE_RESOLUTION|>--- conflicted
+++ resolved
@@ -2,11 +2,8 @@
  "db_name": "test_frappe",
  "db_password": "test_frappe",
  "auto_email_id": "test@example.com",
-<<<<<<< HEAD
  "mail_server": "smtp.example.com",
  "mail_login": "test@example.com",
- "mail_password": "test"
-=======
+ "mail_password": "test",
  "admin_password": "admin"
->>>>>>> 226fc9c3
 }