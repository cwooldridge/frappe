--- conflicted
+++ resolved
@@ -274,7 +274,6 @@
 		"{daily_long}": [
 			"erpnext.setup.doctype.backup_manager.backup_manager.take_backups_daily"
 		],
-<<<<<<< HEAD
 		"cron": {
 			"15 18 * * *": [
 				"frappe.twofactor.delete_all_barcodes_for_users"
@@ -289,9 +288,6 @@
 	}
 
 The asterisk (*) operator specifies all possible values for a field. For example, an asterisk in the hour time field would be equivalent to every hour or an asterisk in the month field would be equivalent to every month.
-=======
-	}
-
 ### Jinja Customization
 
 Fetch custom methods and filters that are to be available globally in jinja environment.
@@ -308,5 +304,4 @@
 		"filters": [
 			"filter_name:dotted.path.to.filter_function"
 		]
-	}
->>>>>>> 67fcbaa0
+	}