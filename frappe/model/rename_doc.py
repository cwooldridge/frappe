# Copyright (c) 2022, Frappe Technologies Pvt. Ltd. and Contributors
# License: MIT. See LICENSE
from typing import TYPE_CHECKING, Dict, List, Optional

import frappe
from frappe import _, bold
from frappe.model.document import Document
from frappe.model.dynamic_links import get_dynamic_link_map
from frappe.model.naming import validate_name
from frappe.model.utils.user_settings import sync_user_settings, update_user_settings_data
from frappe.query_builder import Field
from frappe.query_builder.utils import DocType, Table
from frappe.utils.data import sbool
from frappe.utils.password import rename_password
from frappe.utils.scheduler import is_scheduler_inactive

if TYPE_CHECKING:
	from frappe.model.meta import Meta


@frappe.whitelist()
def update_document_title(
	*,
	doctype: str,
	docname: str,
	title: Optional[str] = None,
	name: Optional[str] = None,
	merge: bool = False,
<<<<<<< HEAD
	enqueue: bool = False,
	**kwargs
) -> str:
	"""
	Update the name or title of a document. Returns `name` if document was renamed,
	`docname` if renaming operation was queued.

	:param doctype: DocType of the document
	:param docname: Name of the document
	:param title: New Title of the document
	:param name: New Name of the document
	:param merge: Merge the current Document with the existing one if exists
	:param enqueue: Enqueue the rename operation, title is updated in current process
=======
	**kwargs,
) -> str:
	"""
	Update title from header in form view
>>>>>>> b8114eea
	"""

	# to maintain backwards API compatibility
	updated_title = kwargs.get("new_title") or title
	updated_name = kwargs.get("new_name") or name

	# TODO: omit this after runtime type checking (ref: https://github.com/frappe/frappe/pull/14927)
	for obj in [docname, updated_title, updated_name]:
		if not isinstance(obj, (str, type(None))):
			frappe.throw(f"{obj=} must be of type str or None")

	# handle bad API usages
	merge = sbool(merge)
	enqueue = sbool(enqueue)

	doc = frappe.get_doc(doctype, docname)
	doc.check_permission(permtype="write")

	title_field = doc.meta.get_title_field()

	title_updated = (
		updated_title and (title_field != "name") and (updated_title != doc.get(title_field))
	)
	name_updated = updated_name and (updated_name != doc.name)

	if name_updated:
		if enqueue and not is_scheduler_inactive():
			current_name = doc.name

			# before_name hook may have DocType specific validations or transformations
			transformed_name = doc.run_method("before_rename", current_name, updated_name, merge)
			if isinstance(transformed_name, dict):
				transformed_name = transformed_name.get("new")
			transformed_name = transformed_name or updated_name

			# run rename validations before queueing
			# use savepoints to avoid partial renames / commits
			validate_rename(
				doctype=doctype,
				old=current_name,
				new=transformed_name,
				meta=doc.meta,
				merge=merge,
				save_point=True,
			)

			doc.queue_action("rename", name=transformed_name, merge=merge)
		else:
			doc.rename(updated_name, merge=merge)

	if title_updated:
		try:
			setattr(doc, title_field, updated_title)
			doc.save()
			frappe.msgprint(_("Saved"), alert=True, indicator="green")
		except Exception as e:
			if frappe.db.is_duplicate_entry(e):
				frappe.throw(
					_("{0} {1} already exists").format(doctype, frappe.bold(docname)),
					title=_("Duplicate Name"),
					exc=frappe.DuplicateEntryError,
				)
			raise

	return doc.name


def rename_doc(
	doctype: Optional[str] = None,
	old: Optional[str] = None,
	new: str = None,
	force: bool = False,
	merge: bool = False,
	ignore_permissions: bool = False,
	ignore_if_exists: bool = False,
	show_alert: bool = True,
	rebuild_search: bool = True,
	doc: Optional[Document] = None,
	validate: bool = True,
) -> str:
	"""Rename a doc(dt, old) to doc(dt, new) and update all linked fields of type "Link".

	doc: Document object to be renamed.
	new: New name for the record. If None, and doctype is specified, new name may be automatically generated via before_rename hooks.
	doctype: DocType of the document. Not required if doc is passed.
	old: Current name of the document. Not required if doc is passed.
	force: Allow even if document is not allowed to be renamed.
	merge: Merge with existing document of new name.
	ignore_permissions: Ignore user permissions while renaming.
	ignore_if_exists: Don't raise exception if document with new name already exists. This will quietely overwrite the existing document.
	show_alert: Display alert if document is renamed successfully.
	rebuild_search: Rebuild linked doctype search after renaming.
	validate: Validate before renaming. If False, it is assumed that the caller has already validated.
	"""
	old_usage_style = doctype and old and new
	new_usage_style = doc and new

<<<<<<< HEAD
	if not (new_usage_style or old_usage_style):
		raise TypeError("{doctype, old, new} or {doc, new} are required arguments for frappe.model.rename_doc")
=======
	if old == new:
		frappe.errprint(
			_("Ignored: {0} to {1} no changes made because old and new name are the same.").format(old, new)
		)
		return
>>>>>>> b8114eea

	old = old or doc.name
	doctype = doctype or doc.doctype
	force = sbool(force)
	merge = sbool(merge)
	meta = frappe.get_meta(doctype)

	if validate:
		old_doc = doc or frappe.get_doc(doctype, old)
		out = old_doc.run_method("before_rename", old, new, merge) or {}
		new = (out.get("new") or new) if isinstance(out, dict) else (out or new)
		new = validate_rename(
			doctype=doctype,
			old=old,
			new=new,
			meta=meta,
			merge=merge,
			force=force,
			ignore_permissions=ignore_permissions,
			ignore_if_exists=ignore_if_exists,
		)

	if not merge:
		rename_parent_and_child(doctype, old, new, meta)
	else:
		update_assignments(old, new, doctype)

	# update link fields' values
	link_fields = get_link_fields(doctype)
	update_link_field_values(link_fields, old, new, doctype)

	rename_dynamic_links(doctype, old, new)

	# save the user settings in the db
	update_user_settings(old, new, link_fields)

	if doctype == "DocType":
		rename_doctype(doctype, old, new)
		update_customizations(old, new)

	update_attachments(doctype, old, new)

	rename_versions(doctype, old, new)

	rename_eps_records(doctype, old, new)

	# call after_rename
	new_doc = frappe.get_doc(doctype, new)

	# copy any flags if required
	new_doc._local = getattr(old_doc, "_local", None)

	new_doc.run_method("after_rename", old, new, merge)

	if not merge:
		rename_password(doctype, old, new)

	# update user_permissions
<<<<<<< HEAD
	DefaultValue = DocType("DefaultValue")
	frappe.qb.update(DefaultValue).set(DefaultValue.defvalue, new).where(
		(DefaultValue.parenttype == "User Permission")
		& (DefaultValue.defkey == doctype)
		& (DefaultValue.defvalue == old)
	).run()
=======
	frappe.db.sql(
		"""UPDATE `tabDefaultValue` SET `defvalue`=%s WHERE `parenttype`='User Permission'
		AND `defkey`=%s AND `defvalue`=%s""",
		(new, doctype, old),
	)
>>>>>>> b8114eea

	if merge:
		new_doc.add_comment("Edit", _("merged {0} into {1}").format(frappe.bold(old), frappe.bold(new)))
	else:
		new_doc.add_comment(
			"Edit", _("renamed from {0} to {1}").format(frappe.bold(old), frappe.bold(new))
		)

	if merge:
		frappe.delete_doc(doctype, old)

	new_doc.clear_cache()
	frappe.clear_cache()
	if rebuild_search:
		frappe.enqueue("frappe.utils.global_search.rebuild_for_doctype", doctype=doctype)

	if show_alert:
		frappe.msgprint(
			_("Document renamed from {0} to {1}").format(bold(old), bold(new)),
			alert=True,
			indicator="green",
		)

	return new


def update_assignments(old: str, new: str, doctype: str) -> None:
	old_assignments = frappe.parse_json(frappe.db.get_value(doctype, old, "_assign")) or []
	new_assignments = frappe.parse_json(frappe.db.get_value(doctype, new, "_assign")) or []
	common_assignments = list(set(old_assignments).intersection(new_assignments))

	for user in common_assignments:
		# delete todos linked to old doc
		todos = frappe.db.get_all(
			"ToDo",
			{
				"owner": user,
				"reference_type": doctype,
				"reference_name": old,
			},
			["name", "description"],
		)

		for todo in todos:
			frappe.delete_doc("ToDo", todo.name)

	unique_assignments = list(set(old_assignments + new_assignments))
	frappe.db.set_value(doctype, new, "_assign", frappe.as_json(unique_assignments, indent=0))


def update_user_settings(old: str, new: str, link_fields: List[Dict]) -> None:
	"""
	Update the user settings of all the linked doctypes while renaming.
	"""

	# store the user settings data from the redis to db
	sync_user_settings()

	if not link_fields:
		return

	# find the user settings for the linked doctypes
	linked_doctypes = {d.parent for d in link_fields if not d.issingle}
<<<<<<< HEAD
	UserSettings = Table("__UserSettings")

	user_settings_details = frappe.qb.from_(UserSettings).select("user", "doctype", "data").where(
		UserSettings.data.like(old) & UserSettings.doctype.isin(linked_doctypes)
	).run(as_dict=True)
=======
	user_settings_details = frappe.db.sql(
		"""SELECT `user`, `doctype`, `data`
			FROM `__UserSettings`
			WHERE `data` like %s
			AND `doctype` IN ('{doctypes}')""".format(
			doctypes="', '".join(linked_doctypes)
		),
		(old),
		as_dict=1,
	)
>>>>>>> b8114eea

	# create the dict using the doctype name as key and values as list of the user settings
	from collections import defaultdict

	user_settings_dict = defaultdict(list)
	for user_setting in user_settings_details:
		user_settings_dict[user_setting.doctype].append(user_setting)

	# update the name in linked doctype whose user settings exists
	for fields in link_fields:
		user_settings = user_settings_dict.get(fields.parent)
		if user_settings:
			for user_setting in user_settings:
				update_user_settings_data(user_setting, "value", old, new, "docfield", fields.fieldname)
		else:
			continue


def update_customizations(old: str, new: str) -> None:
	frappe.db.set_value("Custom DocPerm", {"parent": old}, "parent", new, update_modified=False)


def update_attachments(doctype: str, old: str, new: str) -> None:
<<<<<<< HEAD
	if doctype != "DocType":
		File = DocType("File")

		frappe.qb.update(File).set(File.attached_to_name, new).where(
			(File.attached_to_name == old) & (File.attached_to_doctype == doctype)
		).run()

=======
	try:
		if old != "File Data" and doctype != "DocType":
			frappe.db.sql(
				"""update `tabFile` set attached_to_name=%s
				where attached_to_name=%s and attached_to_doctype=%s""",
				(new, old, doctype),
			)
	except frappe.db.ProgrammingError as e:
		if not frappe.db.is_column_missing(e):
			raise
>>>>>>> b8114eea


def rename_versions(doctype: str, old: str, new: str) -> None:
<<<<<<< HEAD
	Version = DocType("Version")

	frappe.qb.update(Version).set(Version.docname, new).where(
		(Version.docname == old) & (Version.ref_doctype == doctype)
	).run()


def rename_eps_records(doctype: str, old: str, new: str) -> None:
	EPL = DocType("Energy Point Log")

	frappe.qb.update(EPL).set(EPL.reference_name, new).where(
		(EPL.reference_doctype == doctype) & (EPL.reference_name == old)
=======
	frappe.db.sql(
		"""UPDATE `tabVersion` SET `docname`=%s WHERE `ref_doctype`=%s AND `docname`=%s""",
		(new, doctype, old),
	)


def rename_eps_records(doctype: str, old: str, new: str) -> None:
	epl = frappe.qb.DocType("Energy Point Log")
	(
		frappe.qb.update(epl)
		.set(epl.reference_name, new)
		.where((epl.reference_doctype == doctype) & (epl.reference_name == old))
>>>>>>> b8114eea
	).run()


def rename_parent_and_child(doctype: str, old: str, new: str, meta: "Meta") -> None:
<<<<<<< HEAD
	frappe.qb.update(doctype).set("name", new).where(Field("name") == old).run()

=======
	# rename the doc
	frappe.db.sql("UPDATE `tab{0}` SET `name`={1} WHERE `name`={1}".format(doctype, "%s"), (new, old))
>>>>>>> b8114eea
	update_autoname_field(doctype, new, meta)
	update_child_docs(old, new, meta)


def update_autoname_field(doctype: str, new: str, meta: "Meta") -> None:
	# update the value of the autoname field on rename of the docname
	if meta.get("autoname"):
		field = meta.get("autoname").split(":")
		if field and field[0] == "field":
<<<<<<< HEAD
			frappe.qb.update(doctype).set(field[1], new).where(
				Field("name") == new
			).run()

def validate_rename(doctype: str, old: str, new: str, meta: "Meta", merge: bool, force: bool = False, ignore_permissions: bool = False, ignore_if_exists: bool = False, save_point=False) -> str:
=======
			frappe.db.sql(
				"UPDATE `tab{0}` SET `{1}`={2} WHERE `name`={2}".format(doctype, field[1], "%s"), (new, new)
			)


def validate_rename(
	doctype: str, new: str, meta: "Meta", merge: bool, force: bool, ignore_permissions: bool
) -> str:
>>>>>>> b8114eea
	# using for update so that it gets locked and someone else cannot edit it while this rename is going on!
	if save_point:
		_SAVE_POINT = f"validate_rename_{frappe.generate_hash(8)}"
		frappe.db.savepoint(_SAVE_POINT)

	exists = (
		frappe.qb.from_(doctype).where(Field("name") == new).for_update().select("name").run(pluck=True)
	)
	exists = exists[0] if exists else None

	if not frappe.db.exists(doctype, old):
		frappe.throw(_("Can't rename {0} to {1} because {0} doesn't exist.").format(old, new))

	if old == new:
		frappe.throw(_("No changes made because old and new name are the same.").format(old, new))

	if merge and not exists:
		frappe.throw(_("{0} {1} does not exist, select a new target to merge").format(doctype, new))

	if exists and exists != new:
		# for fixing case, accents
		exists = None

	if not merge and exists and not ignore_if_exists:
		frappe.throw(_("Another {0} with name {1} exists, select another name").format(doctype, new))

	if not (
		ignore_permissions or frappe.permissions.has_permission(doctype, "write", raise_exception=False)
	):
		frappe.throw(_("You need write permission to rename"))

	if not (force or ignore_permissions) and not meta.allow_rename:
		frappe.throw(_("{0} not allowed to be renamed").format(_(doctype)))

	# validate naming like it's done in doc.py
	new = validate_name(doctype, new)

	if save_point:
		frappe.db.rollback(save_point=_SAVE_POINT)

	return new


def rename_doctype(doctype: str, old: str, new: str) -> None:
	# change options for fieldtype Table, Table MultiSelect and Link
	fields_with_options = ("Link",) + frappe.model.table_fields

	for fieldtype in fields_with_options:
		update_options_for_fieldtype(fieldtype, old, new)

	# change options where select options are hardcoded i.e. listed
	select_fields = get_select_fields(old, new)
	update_link_field_values(select_fields, old, new, doctype)
	update_select_field_values(old, new)

	# change parenttype for fieldtype Table
	update_parenttype_values(old, new)


def update_child_docs(old: str, new: str, meta: "Meta") -> None:
	# update "parent"
	for df in meta.get_table_fields():
<<<<<<< HEAD
		frappe.qb.update(df.options).set("parent", new).where(Field("parent") == old).run()
=======
		frappe.db.sql(
			"update `tab%s` set parent=%s where parent=%s" % (df.options, "%s", "%s"), (new, old)
		)

>>>>>>> b8114eea

def update_link_field_values(link_fields: List[Dict], old: str, new: str, doctype: str) -> None:
	for field in link_fields:
		if field["issingle"]:
			try:
				single_doc = frappe.get_doc(field["parent"])
				if single_doc.get(field["fieldname"]) == old:
					single_doc.set(field["fieldname"], new)
					# update single docs using ORM rather then query
					# as single docs also sometimes sets defaults!
					single_doc.flags.ignore_mandatory = True
					single_doc.save(ignore_permissions=True)
			except ImportError:
				# fails in patches where the doctype has been renamed
				# or no longer exists
				pass
		else:
			parent = field["parent"]
			docfield = field["fieldname"]

			# Handles the case where one of the link fields belongs to
			# the DocType being renamed.
			# Here this field could have the current DocType as its value too.

			# In this case while updating link field value, the field's parent
			# or the current DocType table name hasn't been renamed yet,
			# so consider it's old name.
			if parent == new and doctype == "DocType":
				parent = old

			frappe.db.set_value(parent, {docfield: old}, docfield, new, update_modified=False)

		# update cached link_fields as per new
		if doctype == "DocType" and field["parent"] == old:
			field["parent"] = new


def get_link_fields(doctype: str) -> List[Dict]:
	# get link fields from tabDocField
	if not frappe.flags.link_fields:
		frappe.flags.link_fields = {}

	if doctype not in frappe.flags.link_fields:
<<<<<<< HEAD
		dt = DocType("DocType")
		df = DocType("DocField")
		cf = DocType("Custom Field")
		ps = DocType("Property Setter")

		st_issingle = frappe.qb.from_(dt).select(dt.issingle).where(dt.name == df.parent).as_("issingle")
		standard_fields = frappe.qb.from_(df).select(df.parent, df.fieldname, st_issingle).where(
			(df.options == doctype) & (df.fieldtype == "Link")
		).run(as_dict=True)


		cf_issingle = frappe.qb.from_(dt).select(dt.issingle).where(dt.name == cf.dt).as_("issingle")
		custom_fields = frappe.qb.from_(cf).select(cf.dt.as_("parent"), cf.fieldname, cf_issingle).where(
			(cf.options == doctype) & (cf.fieldtype == "Link")
		).run(as_dict=True)

		ps_issingle = frappe.qb.from_(dt).select(dt.issingle).where(dt.name == ps.doc_type).as_("issingle")
		property_setter_fields = frappe.qb.from_(ps).select(ps.doc_type.as_("parent"), ps.field_name.as_("fieldname"), ps_issingle).where(
			(ps.property == "options") & (ps.value == doctype) & (ps.field_name.notnull())
		).run(as_dict=True)

		frappe.flags.link_fields[doctype] = standard_fields + custom_fields + property_setter_fields
=======
		link_fields = frappe.db.sql(
			"""\
			select parent, fieldname,
				(select issingle from tabDocType dt
				where dt.name = df.parent) as issingle
			from tabDocField df
			where
				df.options=%s and df.fieldtype='Link'""",
			(doctype,),
			as_dict=1,
		)

		# get link fields from tabCustom Field
		custom_link_fields = frappe.db.sql(
			"""\
			select dt as parent, fieldname,
				(select issingle from tabDocType dt
				where dt.name = df.dt) as issingle
			from `tabCustom Field` df
			where
				df.options=%s and df.fieldtype='Link'""",
			(doctype,),
			as_dict=1,
		)

		# add custom link fields list to link fields list
		link_fields += custom_link_fields

		# remove fields whose options have been changed using property setter
		property_setter_link_fields = frappe.db.sql(
			"""\
			select ps.doc_type as parent, ps.field_name as fieldname,
				(select issingle from tabDocType dt
				where dt.name = ps.doc_type) as issingle
			from `tabProperty Setter` ps
			where
				ps.property_type='options' and
				ps.field_name is not null and
				ps.value=%s""",
			(doctype,),
			as_dict=1,
		)

		link_fields += property_setter_link_fields

		frappe.flags.link_fields[doctype] = link_fields
>>>>>>> b8114eea

	return frappe.flags.link_fields[doctype]


def update_options_for_fieldtype(fieldtype: str, old: str, new: str) -> None:
	CustomField = DocType("Custom Field")
	PropertySetter = DocType("Property Setter")

	if frappe.conf.developer_mode:
		for name in frappe.get_all("DocField", filters={"options": old}, pluck="parent"):
			doctype = frappe.get_doc("DocType", name)
			save = False
			for f in doctype.fields:
				if f.options == old:
					f.options = new
					save = True
			if save:
				doctype.save()
	else:
<<<<<<< HEAD
		DocField = DocType("DocField")
		frappe.qb.update(DocField).set(DocField.options, new).where(
			(DocField.fieldtype == fieldtype) & (DocField.options == old)
		).run()

	frappe.qb.update(CustomField).set(CustomField.options, new).where(
		(CustomField.fieldtype == fieldtype) & (CustomField.options == old)
	).run()

	frappe.qb.update(PropertySetter).set(PropertySetter.value, new).where(
		(PropertySetter.property == "options") & (PropertySetter.value == old)
	).run()
=======
		frappe.db.sql(
			"""update `tabDocField` set options=%s
			where fieldtype=%s and options=%s""",
			(new, fieldtype, old),
		)

	frappe.db.sql(
		"""update `tabCustom Field` set options=%s
		where fieldtype=%s and options=%s""",
		(new, fieldtype, old),
	)

	frappe.db.sql(
		"""update `tabProperty Setter` set value=%s
		where property='options' and value=%s""",
		(new, old),
	)
>>>>>>> b8114eea


def get_select_fields(old: str, new: str) -> List[Dict]:
	"""
	get select type fields where doctype's name is hardcoded as
	new line separated list
	"""
	df = DocType("DocField")
	dt = DocType("DocType")
	cf = DocType("Custom Field")
	ps = DocType("Property Setter")

	# get link fields from tabDocField
<<<<<<< HEAD
	st_issingle = frappe.qb.from_(dt).select(dt.issingle).where(dt.name == df.parent).as_("issingle")
	standard_fields = frappe.qb.from_(df).select(
		df.parent, df.fieldname, st_issingle
	).where(
		(df.parent != new)
		& (df.fieldtype == "Select")
		& (df.options.like(f"%{old}%"))
	).run(as_dict=True)

	# get link fields from tabCustom Field
	cf_issingle = frappe.qb.from_(dt).select(dt.issingle).where(dt.name == cf.dt).as_("issingle")
	custom_select_fields = frappe.qb.from_(cf).select(
		cf.dt.as_("parent"), cf.fieldname, cf_issingle
	).where(
		(cf.dt != new)
		& (cf.fieldtype == "Select")
		& (cf.options.like(f"%{old}%"))
	).run(as_dict=True)

	# remove fields whose options have been changed using property setter
	ps_issingle = frappe.qb.from_(dt).select(dt.issingle).where(dt.name == ps.doc_type).as_("issingle")
	property_setter_select_fields = frappe.qb.from_(ps).select(
		ps.doc_type.as_("parent"), ps.field_name.as_("fieldname"), ps_issingle
	).where(
		(ps.doc_type != new)
		& (ps.property == "options")
		& (ps.field_name.notnull())
		& (ps.value.like(f"%{old}%"))
	).run(as_dict=True)
=======
	select_fields = frappe.db.sql(
		"""
		select parent, fieldname,
			(select issingle from tabDocType dt
			where dt.name = df.parent) as issingle
		from tabDocField df
		where
			df.parent != %s and df.fieldtype = 'Select' and
			df.options like {0} """.format(
			frappe.db.escape("%" + old + "%")
		),
		(new,),
		as_dict=1,
	)

	# get link fields from tabCustom Field
	custom_select_fields = frappe.db.sql(
		"""
		select dt as parent, fieldname,
			(select issingle from tabDocType dt
			where dt.name = df.dt) as issingle
		from `tabCustom Field` df
		where
			df.dt != %s and df.fieldtype = 'Select' and
			df.options like {0} """.format(
			frappe.db.escape("%" + old + "%")
		),
		(new,),
		as_dict=1,
	)

	# add custom link fields list to link fields list
	select_fields += custom_select_fields

	# remove fields whose options have been changed using property setter
	property_setter_select_fields = frappe.db.sql(
		"""
		select ps.doc_type as parent, ps.field_name as fieldname,
			(select issingle from tabDocType dt
			where dt.name = ps.doc_type) as issingle
		from `tabProperty Setter` ps
		where
			ps.doc_type != %s and
			ps.property_type='options' and
			ps.field_name is not null and
			ps.value like {0} """.format(
			frappe.db.escape("%" + old + "%")
		),
		(new,),
		as_dict=1,
	)
>>>>>>> b8114eea

	return standard_fields + custom_select_fields + property_setter_select_fields



def update_select_field_values(old: str, new: str):
<<<<<<< HEAD
	from frappe.query_builder.functions import Replace

	DocField = DocType("DocField")
	CustomField = DocType("Custom Field")
	PropertySetter = DocType("Property Setter")

	frappe.qb.update(DocField).set(DocField.options, Replace(DocField.options, old, new)).where(
		(DocField.fieldtype == "Select")
		& (DocField.parent != new)
		& (DocField.options.like(f"%\n{old}%") | DocField.options.like(f"%{old}\n%"))
	).run()

	frappe.qb.update(CustomField).set(CustomField.options, Replace(CustomField.options, old, new)).where(
		(CustomField.fieldtype == "Select")
		& (CustomField.dt != new)
		& (CustomField.options.like(f"%\n{old}%") | CustomField.options.like(f"%{old}\n%"))
	).run()

	frappe.qb.update(PropertySetter).set(PropertySetter.value, Replace(PropertySetter.value, old, new)).where(
		(PropertySetter.property == "options")
		& (PropertySetter.field_name.notnull())
		& (PropertySetter.doc_type != new)
		& (PropertySetter.value.like(f"%\n{old}%") | PropertySetter.value.like(f"%{old}\n%"))
	).run()


def update_parenttype_values(old: str, new: str):
	child_doctypes = frappe.get_all(
=======
	frappe.db.sql(
		"""
		update `tabDocField` set options=replace(options, %s, %s)
		where
			parent != %s and fieldtype = 'Select' and
			(options like {0} or options like {1})""".format(
			frappe.db.escape("%" + "\n" + old + "%"), frappe.db.escape("%" + old + "\n" + "%")
		),
		(old, new, new),
	)

	frappe.db.sql(
		"""
		update `tabCustom Field` set options=replace(options, %s, %s)
		where
			dt != %s and fieldtype = 'Select' and
			(options like {0} or options like {1})""".format(
			frappe.db.escape("%" + "\n" + old + "%"), frappe.db.escape("%" + old + "\n" + "%")
		),
		(old, new, new),
	)

	frappe.db.sql(
		"""
		update `tabProperty Setter` set value=replace(value, %s, %s)
		where
			doc_type != %s and field_name is not null and
			property='options' and
			(value like {0} or value like {1})""".format(
			frappe.db.escape("%" + "\n" + old + "%"), frappe.db.escape("%" + old + "\n" + "%")
		),
		(old, new, new),
	)


def update_parenttype_values(old: str, new: str):
	child_doctypes = frappe.db.get_all(
>>>>>>> b8114eea
		"DocField",
		fields=["options", "fieldname"],
		filters={"parent": new, "fieldtype": ["in", frappe.model.table_fields]},
	)

<<<<<<< HEAD
	custom_child_doctypes = frappe.get_all(
=======
	custom_child_doctypes = frappe.db.get_all(
>>>>>>> b8114eea
		"Custom Field",
		fields=["options", "fieldname"],
		filters={"dt": new, "fieldtype": ["in", frappe.model.table_fields]},
	)

	child_doctypes += custom_child_doctypes
	fields = [d["fieldname"] for d in child_doctypes]

	property_setter_child_doctypes = frappe.get_all(
		"Property Setter",
		filters={"doc_type": new, "property": "options", "field_name": ("in", fields)},
		pluck="value",
	)

<<<<<<< HEAD
	child_doctypes = set(list(d["options"] for d in child_doctypes) + property_setter_child_doctypes)
=======
	child_doctypes = list(d["options"] for d in child_doctypes)
	child_doctypes += property_setter_child_doctypes
>>>>>>> b8114eea

	for doctype in child_doctypes:
		Table = DocType(doctype)
		frappe.qb.update(Table).set(Table.parenttype, new).where(Table.parenttype == old).run()



def rename_dynamic_links(doctype: str, old: str, new: str):
	Singles = DocType("Singles")
	for df in get_dynamic_link_map().get(doctype, []):
		# dynamic link in single, just one value to check
		if frappe.get_meta(df.parent).issingle:
			refdoc = frappe.db.get_singles_dict(df.parent)
			if refdoc.get(df.options) == doctype and refdoc.get(df.fieldname) == old:
<<<<<<< HEAD
				frappe.qb.update(Singles).set(Singles.value, new).where(
					(Singles.field == df.fieldname)
					& (Singles.doctype == df.parent)
					& (Singles.value == old)
				).run()
		else:
			# because the table hasn't been renamed yet!
			parent = df.parent if df.parent != new else old

			frappe.qb.update(parent).set(df.fieldname, new).where(
				(Field(df.options) == doctype)
				& (Field(df.fieldname) == old)
			).run()


def bulk_rename(doctype: str, rows: Optional[List[List]] = None, via_console: bool = False) -> Optional[List[str]]:
=======

				frappe.db.sql(
					"""update tabSingles set value=%s where
					field=%s and value=%s and doctype=%s""",
					(new, df.fieldname, old, df.parent),
				)
		else:
			# because the table hasn't been renamed yet!
			parent = df.parent if df.parent != new else old
			frappe.db.sql(
				"""update `tab{parent}` set {fieldname}=%s
				where {options}=%s and {fieldname}=%s""".format(
					parent=parent, fieldname=df.fieldname, options=df.options
				),
				(new, doctype, old),
			)


def bulk_rename(
	doctype: str, rows: Optional[List[List]] = None, via_console: bool = False
) -> Optional[List[str]]:
>>>>>>> b8114eea
	"""Bulk rename documents

	:param doctype: DocType to be renamed
	:param rows: list of documents as `((oldname, newname, merge(optional)), ..)`"""
	if not rows:
		frappe.throw(_("Please select a valid csv file with data"))

	if not via_console:
		max_rows = 500
		if len(rows) > max_rows:
			frappe.throw(_("Maximum {0} rows allowed").format(max_rows))

	rename_log = []
	for row in rows:
		# if row has some content
		if len(row) > 1 and row[0] and row[1]:
			merge = len(row) > 2 and (row[2] == "1" or row[2].lower() == "true")
			try:
				if rename_doc(doctype, row[0], row[1], merge=merge, rebuild_search=False):
					msg = _("Successful: {0} to {1}").format(row[0], row[1])
					frappe.db.commit()
				else:
					msg = None
			except Exception as e:
				msg = _("** Failed: {0} to {1}: {2}").format(row[0], row[1], repr(e))
				frappe.db.rollback()

			if msg:
				if via_console:
					print(msg)
				else:
					rename_log.append(msg)

	frappe.enqueue("frappe.utils.global_search.rebuild_for_doctype", doctype=doctype)

	if not via_console:
		return rename_log


def update_linked_doctypes(
	doctype: str, docname: str, linked_to: str, value: str, ignore_doctypes: Optional[List] = None
) -> None:
	from frappe.model.utils.rename_doc import update_linked_doctypes

	show_deprecation_warning("update_linked_doctypes")

	return update_linked_doctypes(
		doctype=doctype,
		docname=docname,
		linked_to=linked_to,
		value=value,
		ignore_doctypes=ignore_doctypes,
	)


def get_fetch_fields(
	doctype: str, linked_to: str, ignore_doctypes: Optional[List] = None
) -> List[Dict]:
	from frappe.model.utils.rename_doc import get_fetch_fields

	show_deprecation_warning("get_fetch_fields")

	return get_fetch_fields(doctype=doctype, linked_to=linked_to, ignore_doctypes=ignore_doctypes)


def show_deprecation_warning(funct: str) -> None:
	from click import secho

	message = (
		f"Function frappe.model.rename_doc.{funct} has been deprecated and "
		"moved to the frappe.model.utils.rename_doc"
	)
	secho(message, fg="yellow")<|MERGE_RESOLUTION|>--- conflicted
+++ resolved
@@ -26,9 +26,8 @@
 	title: Optional[str] = None,
 	name: Optional[str] = None,
 	merge: bool = False,
-<<<<<<< HEAD
 	enqueue: bool = False,
-	**kwargs
+	**kwargs,
 ) -> str:
 	"""
 	Update the name or title of a document. Returns `name` if document was renamed,
@@ -40,12 +39,6 @@
 	:param name: New Name of the document
 	:param merge: Merge the current Document with the existing one if exists
 	:param enqueue: Enqueue the rename operation, title is updated in current process
-=======
-	**kwargs,
-) -> str:
-	"""
-	Update title from header in form view
->>>>>>> b8114eea
 	"""
 
 	# to maintain backwards API compatibility
@@ -143,16 +136,10 @@
 	old_usage_style = doctype and old and new
 	new_usage_style = doc and new
 
-<<<<<<< HEAD
 	if not (new_usage_style or old_usage_style):
-		raise TypeError("{doctype, old, new} or {doc, new} are required arguments for frappe.model.rename_doc")
-=======
-	if old == new:
-		frappe.errprint(
-			_("Ignored: {0} to {1} no changes made because old and new name are the same.").format(old, new)
-		)
-		return
->>>>>>> b8114eea
+		raise TypeError(
+			"{doctype, old, new} or {doc, new} are required arguments for frappe.model.rename_doc"
+		)
 
 	old = old or doc.name
 	doctype = doctype or doc.doctype
@@ -211,20 +198,12 @@
 		rename_password(doctype, old, new)
 
 	# update user_permissions
-<<<<<<< HEAD
 	DefaultValue = DocType("DefaultValue")
 	frappe.qb.update(DefaultValue).set(DefaultValue.defvalue, new).where(
 		(DefaultValue.parenttype == "User Permission")
 		& (DefaultValue.defkey == doctype)
 		& (DefaultValue.defvalue == old)
 	).run()
-=======
-	frappe.db.sql(
-		"""UPDATE `tabDefaultValue` SET `defvalue`=%s WHERE `parenttype`='User Permission'
-		AND `defkey`=%s AND `defvalue`=%s""",
-		(new, doctype, old),
-	)
->>>>>>> b8114eea
 
 	if merge:
 		new_doc.add_comment("Edit", _("merged {0} into {1}").format(frappe.bold(old), frappe.bold(new)))
@@ -288,24 +267,14 @@
 
 	# find the user settings for the linked doctypes
 	linked_doctypes = {d.parent for d in link_fields if not d.issingle}
-<<<<<<< HEAD
 	UserSettings = Table("__UserSettings")
 
-	user_settings_details = frappe.qb.from_(UserSettings).select("user", "doctype", "data").where(
-		UserSettings.data.like(old) & UserSettings.doctype.isin(linked_doctypes)
-	).run(as_dict=True)
-=======
-	user_settings_details = frappe.db.sql(
-		"""SELECT `user`, `doctype`, `data`
-			FROM `__UserSettings`
-			WHERE `data` like %s
-			AND `doctype` IN ('{doctypes}')""".format(
-			doctypes="', '".join(linked_doctypes)
-		),
-		(old),
-		as_dict=1,
-	)
->>>>>>> b8114eea
+	user_settings_details = (
+		frappe.qb.from_(UserSettings)
+		.select("user", "doctype", "data")
+		.where(UserSettings.data.like(old) & UserSettings.doctype.isin(linked_doctypes))
+		.run(as_dict=True)
+	)
 
 	# create the dict using the doctype name as key and values as list of the user settings
 	from collections import defaultdict
@@ -329,7 +298,6 @@
 
 
 def update_attachments(doctype: str, old: str, new: str) -> None:
-<<<<<<< HEAD
 	if doctype != "DocType":
 		File = DocType("File")
 
@@ -337,22 +305,8 @@
 			(File.attached_to_name == old) & (File.attached_to_doctype == doctype)
 		).run()
 
-=======
-	try:
-		if old != "File Data" and doctype != "DocType":
-			frappe.db.sql(
-				"""update `tabFile` set attached_to_name=%s
-				where attached_to_name=%s and attached_to_doctype=%s""",
-				(new, old, doctype),
-			)
-	except frappe.db.ProgrammingError as e:
-		if not frappe.db.is_column_missing(e):
-			raise
->>>>>>> b8114eea
-
 
 def rename_versions(doctype: str, old: str, new: str) -> None:
-<<<<<<< HEAD
 	Version = DocType("Version")
 
 	frappe.qb.update(Version).set(Version.docname, new).where(
@@ -365,31 +319,12 @@
 
 	frappe.qb.update(EPL).set(EPL.reference_name, new).where(
 		(EPL.reference_doctype == doctype) & (EPL.reference_name == old)
-=======
-	frappe.db.sql(
-		"""UPDATE `tabVersion` SET `docname`=%s WHERE `ref_doctype`=%s AND `docname`=%s""",
-		(new, doctype, old),
-	)
-
-
-def rename_eps_records(doctype: str, old: str, new: str) -> None:
-	epl = frappe.qb.DocType("Energy Point Log")
-	(
-		frappe.qb.update(epl)
-		.set(epl.reference_name, new)
-		.where((epl.reference_doctype == doctype) & (epl.reference_name == old))
->>>>>>> b8114eea
 	).run()
 
 
 def rename_parent_and_child(doctype: str, old: str, new: str, meta: "Meta") -> None:
-<<<<<<< HEAD
 	frappe.qb.update(doctype).set("name", new).where(Field("name") == old).run()
 
-=======
-	# rename the doc
-	frappe.db.sql("UPDATE `tab{0}` SET `name`={1} WHERE `name`={1}".format(doctype, "%s"), (new, old))
->>>>>>> b8114eea
 	update_autoname_field(doctype, new, meta)
 	update_child_docs(old, new, meta)
 
@@ -399,22 +334,20 @@
 	if meta.get("autoname"):
 		field = meta.get("autoname").split(":")
 		if field and field[0] == "field":
-<<<<<<< HEAD
-			frappe.qb.update(doctype).set(field[1], new).where(
-				Field("name") == new
-			).run()
-
-def validate_rename(doctype: str, old: str, new: str, meta: "Meta", merge: bool, force: bool = False, ignore_permissions: bool = False, ignore_if_exists: bool = False, save_point=False) -> str:
-=======
-			frappe.db.sql(
-				"UPDATE `tab{0}` SET `{1}`={2} WHERE `name`={2}".format(doctype, field[1], "%s"), (new, new)
-			)
+			frappe.qb.update(doctype).set(field[1], new).where(Field("name") == new).run()
 
 
 def validate_rename(
-	doctype: str, new: str, meta: "Meta", merge: bool, force: bool, ignore_permissions: bool
+	doctype: str,
+	old: str,
+	new: str,
+	meta: "Meta",
+	merge: bool,
+	force: bool = False,
+	ignore_permissions: bool = False,
+	ignore_if_exists: bool = False,
+	save_point=False,
 ) -> str:
->>>>>>> b8114eea
 	# using for update so that it gets locked and someone else cannot edit it while this rename is going on!
 	if save_point:
 		_SAVE_POINT = f"validate_rename_{frappe.generate_hash(8)}"
@@ -477,14 +410,8 @@
 def update_child_docs(old: str, new: str, meta: "Meta") -> None:
 	# update "parent"
 	for df in meta.get_table_fields():
-<<<<<<< HEAD
 		frappe.qb.update(df.options).set("parent", new).where(Field("parent") == old).run()
-=======
-		frappe.db.sql(
-			"update `tab%s` set parent=%s where parent=%s" % (df.options, "%s", "%s"), (new, old)
-		)
-
->>>>>>> b8114eea
+
 
 def update_link_field_values(link_fields: List[Dict], old: str, new: str, doctype: str) -> None:
 	for field in link_fields:
@@ -528,77 +455,38 @@
 		frappe.flags.link_fields = {}
 
 	if doctype not in frappe.flags.link_fields:
-<<<<<<< HEAD
 		dt = DocType("DocType")
 		df = DocType("DocField")
 		cf = DocType("Custom Field")
 		ps = DocType("Property Setter")
 
 		st_issingle = frappe.qb.from_(dt).select(dt.issingle).where(dt.name == df.parent).as_("issingle")
-		standard_fields = frappe.qb.from_(df).select(df.parent, df.fieldname, st_issingle).where(
-			(df.options == doctype) & (df.fieldtype == "Link")
-		).run(as_dict=True)
-
+		standard_fields = (
+			frappe.qb.from_(df)
+			.select(df.parent, df.fieldname, st_issingle)
+			.where((df.options == doctype) & (df.fieldtype == "Link"))
+			.run(as_dict=True)
+		)
 
 		cf_issingle = frappe.qb.from_(dt).select(dt.issingle).where(dt.name == cf.dt).as_("issingle")
-		custom_fields = frappe.qb.from_(cf).select(cf.dt.as_("parent"), cf.fieldname, cf_issingle).where(
-			(cf.options == doctype) & (cf.fieldtype == "Link")
-		).run(as_dict=True)
-
-		ps_issingle = frappe.qb.from_(dt).select(dt.issingle).where(dt.name == ps.doc_type).as_("issingle")
-		property_setter_fields = frappe.qb.from_(ps).select(ps.doc_type.as_("parent"), ps.field_name.as_("fieldname"), ps_issingle).where(
-			(ps.property == "options") & (ps.value == doctype) & (ps.field_name.notnull())
-		).run(as_dict=True)
+		custom_fields = (
+			frappe.qb.from_(cf)
+			.select(cf.dt.as_("parent"), cf.fieldname, cf_issingle)
+			.where((cf.options == doctype) & (cf.fieldtype == "Link"))
+			.run(as_dict=True)
+		)
+
+		ps_issingle = (
+			frappe.qb.from_(dt).select(dt.issingle).where(dt.name == ps.doc_type).as_("issingle")
+		)
+		property_setter_fields = (
+			frappe.qb.from_(ps)
+			.select(ps.doc_type.as_("parent"), ps.field_name.as_("fieldname"), ps_issingle)
+			.where((ps.property == "options") & (ps.value == doctype) & (ps.field_name.notnull()))
+			.run(as_dict=True)
+		)
 
 		frappe.flags.link_fields[doctype] = standard_fields + custom_fields + property_setter_fields
-=======
-		link_fields = frappe.db.sql(
-			"""\
-			select parent, fieldname,
-				(select issingle from tabDocType dt
-				where dt.name = df.parent) as issingle
-			from tabDocField df
-			where
-				df.options=%s and df.fieldtype='Link'""",
-			(doctype,),
-			as_dict=1,
-		)
-
-		# get link fields from tabCustom Field
-		custom_link_fields = frappe.db.sql(
-			"""\
-			select dt as parent, fieldname,
-				(select issingle from tabDocType dt
-				where dt.name = df.dt) as issingle
-			from `tabCustom Field` df
-			where
-				df.options=%s and df.fieldtype='Link'""",
-			(doctype,),
-			as_dict=1,
-		)
-
-		# add custom link fields list to link fields list
-		link_fields += custom_link_fields
-
-		# remove fields whose options have been changed using property setter
-		property_setter_link_fields = frappe.db.sql(
-			"""\
-			select ps.doc_type as parent, ps.field_name as fieldname,
-				(select issingle from tabDocType dt
-				where dt.name = ps.doc_type) as issingle
-			from `tabProperty Setter` ps
-			where
-				ps.property_type='options' and
-				ps.field_name is not null and
-				ps.value=%s""",
-			(doctype,),
-			as_dict=1,
-		)
-
-		link_fields += property_setter_link_fields
-
-		frappe.flags.link_fields[doctype] = link_fields
->>>>>>> b8114eea
 
 	return frappe.flags.link_fields[doctype]
 
@@ -618,7 +506,6 @@
 			if save:
 				doctype.save()
 	else:
-<<<<<<< HEAD
 		DocField = DocType("DocField")
 		frappe.qb.update(DocField).set(DocField.options, new).where(
 			(DocField.fieldtype == fieldtype) & (DocField.options == old)
@@ -631,25 +518,6 @@
 	frappe.qb.update(PropertySetter).set(PropertySetter.value, new).where(
 		(PropertySetter.property == "options") & (PropertySetter.value == old)
 	).run()
-=======
-		frappe.db.sql(
-			"""update `tabDocField` set options=%s
-			where fieldtype=%s and options=%s""",
-			(new, fieldtype, old),
-		)
-
-	frappe.db.sql(
-		"""update `tabCustom Field` set options=%s
-		where fieldtype=%s and options=%s""",
-		(new, fieldtype, old),
-	)
-
-	frappe.db.sql(
-		"""update `tabProperty Setter` set value=%s
-		where property='options' and value=%s""",
-		(new, old),
-	)
->>>>>>> b8114eea
 
 
 def get_select_fields(old: str, new: str) -> List[Dict]:
@@ -663,96 +531,43 @@
 	ps = DocType("Property Setter")
 
 	# get link fields from tabDocField
-<<<<<<< HEAD
 	st_issingle = frappe.qb.from_(dt).select(dt.issingle).where(dt.name == df.parent).as_("issingle")
-	standard_fields = frappe.qb.from_(df).select(
-		df.parent, df.fieldname, st_issingle
-	).where(
-		(df.parent != new)
-		& (df.fieldtype == "Select")
-		& (df.options.like(f"%{old}%"))
-	).run(as_dict=True)
+	standard_fields = (
+		frappe.qb.from_(df)
+		.select(df.parent, df.fieldname, st_issingle)
+		.where((df.parent != new) & (df.fieldtype == "Select") & (df.options.like(f"%{old}%")))
+		.run(as_dict=True)
+	)
 
 	# get link fields from tabCustom Field
 	cf_issingle = frappe.qb.from_(dt).select(dt.issingle).where(dt.name == cf.dt).as_("issingle")
-	custom_select_fields = frappe.qb.from_(cf).select(
-		cf.dt.as_("parent"), cf.fieldname, cf_issingle
-	).where(
-		(cf.dt != new)
-		& (cf.fieldtype == "Select")
-		& (cf.options.like(f"%{old}%"))
-	).run(as_dict=True)
+	custom_select_fields = (
+		frappe.qb.from_(cf)
+		.select(cf.dt.as_("parent"), cf.fieldname, cf_issingle)
+		.where((cf.dt != new) & (cf.fieldtype == "Select") & (cf.options.like(f"%{old}%")))
+		.run(as_dict=True)
+	)
 
 	# remove fields whose options have been changed using property setter
-	ps_issingle = frappe.qb.from_(dt).select(dt.issingle).where(dt.name == ps.doc_type).as_("issingle")
-	property_setter_select_fields = frappe.qb.from_(ps).select(
-		ps.doc_type.as_("parent"), ps.field_name.as_("fieldname"), ps_issingle
-	).where(
-		(ps.doc_type != new)
-		& (ps.property == "options")
-		& (ps.field_name.notnull())
-		& (ps.value.like(f"%{old}%"))
-	).run(as_dict=True)
-=======
-	select_fields = frappe.db.sql(
-		"""
-		select parent, fieldname,
-			(select issingle from tabDocType dt
-			where dt.name = df.parent) as issingle
-		from tabDocField df
-		where
-			df.parent != %s and df.fieldtype = 'Select' and
-			df.options like {0} """.format(
-			frappe.db.escape("%" + old + "%")
-		),
-		(new,),
-		as_dict=1,
-	)
-
-	# get link fields from tabCustom Field
-	custom_select_fields = frappe.db.sql(
-		"""
-		select dt as parent, fieldname,
-			(select issingle from tabDocType dt
-			where dt.name = df.dt) as issingle
-		from `tabCustom Field` df
-		where
-			df.dt != %s and df.fieldtype = 'Select' and
-			df.options like {0} """.format(
-			frappe.db.escape("%" + old + "%")
-		),
-		(new,),
-		as_dict=1,
-	)
-
-	# add custom link fields list to link fields list
-	select_fields += custom_select_fields
-
-	# remove fields whose options have been changed using property setter
-	property_setter_select_fields = frappe.db.sql(
-		"""
-		select ps.doc_type as parent, ps.field_name as fieldname,
-			(select issingle from tabDocType dt
-			where dt.name = ps.doc_type) as issingle
-		from `tabProperty Setter` ps
-		where
-			ps.doc_type != %s and
-			ps.property_type='options' and
-			ps.field_name is not null and
-			ps.value like {0} """.format(
-			frappe.db.escape("%" + old + "%")
-		),
-		(new,),
-		as_dict=1,
-	)
->>>>>>> b8114eea
+	ps_issingle = (
+		frappe.qb.from_(dt).select(dt.issingle).where(dt.name == ps.doc_type).as_("issingle")
+	)
+	property_setter_select_fields = (
+		frappe.qb.from_(ps)
+		.select(ps.doc_type.as_("parent"), ps.field_name.as_("fieldname"), ps_issingle)
+		.where(
+			(ps.doc_type != new)
+			& (ps.property == "options")
+			& (ps.field_name.notnull())
+			& (ps.value.like(f"%{old}%"))
+		)
+		.run(as_dict=True)
+	)
 
 	return standard_fields + custom_select_fields + property_setter_select_fields
 
 
-
 def update_select_field_values(old: str, new: str):
-<<<<<<< HEAD
 	from frappe.query_builder.functions import Replace
 
 	DocField = DocType("DocField")
@@ -765,13 +580,17 @@
 		& (DocField.options.like(f"%\n{old}%") | DocField.options.like(f"%{old}\n%"))
 	).run()
 
-	frappe.qb.update(CustomField).set(CustomField.options, Replace(CustomField.options, old, new)).where(
+	frappe.qb.update(CustomField).set(
+		CustomField.options, Replace(CustomField.options, old, new)
+	).where(
 		(CustomField.fieldtype == "Select")
 		& (CustomField.dt != new)
 		& (CustomField.options.like(f"%\n{old}%") | CustomField.options.like(f"%{old}\n%"))
 	).run()
 
-	frappe.qb.update(PropertySetter).set(PropertySetter.value, Replace(PropertySetter.value, old, new)).where(
+	frappe.qb.update(PropertySetter).set(
+		PropertySetter.value, Replace(PropertySetter.value, old, new)
+	).where(
 		(PropertySetter.property == "options")
 		& (PropertySetter.field_name.notnull())
 		& (PropertySetter.doc_type != new)
@@ -781,55 +600,12 @@
 
 def update_parenttype_values(old: str, new: str):
 	child_doctypes = frappe.get_all(
-=======
-	frappe.db.sql(
-		"""
-		update `tabDocField` set options=replace(options, %s, %s)
-		where
-			parent != %s and fieldtype = 'Select' and
-			(options like {0} or options like {1})""".format(
-			frappe.db.escape("%" + "\n" + old + "%"), frappe.db.escape("%" + old + "\n" + "%")
-		),
-		(old, new, new),
-	)
-
-	frappe.db.sql(
-		"""
-		update `tabCustom Field` set options=replace(options, %s, %s)
-		where
-			dt != %s and fieldtype = 'Select' and
-			(options like {0} or options like {1})""".format(
-			frappe.db.escape("%" + "\n" + old + "%"), frappe.db.escape("%" + old + "\n" + "%")
-		),
-		(old, new, new),
-	)
-
-	frappe.db.sql(
-		"""
-		update `tabProperty Setter` set value=replace(value, %s, %s)
-		where
-			doc_type != %s and field_name is not null and
-			property='options' and
-			(value like {0} or value like {1})""".format(
-			frappe.db.escape("%" + "\n" + old + "%"), frappe.db.escape("%" + old + "\n" + "%")
-		),
-		(old, new, new),
-	)
-
-
-def update_parenttype_values(old: str, new: str):
-	child_doctypes = frappe.db.get_all(
->>>>>>> b8114eea
 		"DocField",
 		fields=["options", "fieldname"],
 		filters={"parent": new, "fieldtype": ["in", frappe.model.table_fields]},
 	)
 
-<<<<<<< HEAD
 	custom_child_doctypes = frappe.get_all(
-=======
-	custom_child_doctypes = frappe.db.get_all(
->>>>>>> b8114eea
 		"Custom Field",
 		fields=["options", "fieldname"],
 		filters={"dt": new, "fieldtype": ["in", frappe.model.table_fields]},
@@ -844,17 +620,11 @@
 		pluck="value",
 	)
 
-<<<<<<< HEAD
 	child_doctypes = set(list(d["options"] for d in child_doctypes) + property_setter_child_doctypes)
-=======
-	child_doctypes = list(d["options"] for d in child_doctypes)
-	child_doctypes += property_setter_child_doctypes
->>>>>>> b8114eea
 
 	for doctype in child_doctypes:
 		Table = DocType(doctype)
 		frappe.qb.update(Table).set(Table.parenttype, new).where(Table.parenttype == old).run()
-
 
 
 def rename_dynamic_links(doctype: str, old: str, new: str):
@@ -864,46 +634,21 @@
 		if frappe.get_meta(df.parent).issingle:
 			refdoc = frappe.db.get_singles_dict(df.parent)
 			if refdoc.get(df.options) == doctype and refdoc.get(df.fieldname) == old:
-<<<<<<< HEAD
 				frappe.qb.update(Singles).set(Singles.value, new).where(
-					(Singles.field == df.fieldname)
-					& (Singles.doctype == df.parent)
-					& (Singles.value == old)
+					(Singles.field == df.fieldname) & (Singles.doctype == df.parent) & (Singles.value == old)
 				).run()
 		else:
 			# because the table hasn't been renamed yet!
 			parent = df.parent if df.parent != new else old
 
 			frappe.qb.update(parent).set(df.fieldname, new).where(
-				(Field(df.options) == doctype)
-				& (Field(df.fieldname) == old)
+				(Field(df.options) == doctype) & (Field(df.fieldname) == old)
 			).run()
-
-
-def bulk_rename(doctype: str, rows: Optional[List[List]] = None, via_console: bool = False) -> Optional[List[str]]:
-=======
-
-				frappe.db.sql(
-					"""update tabSingles set value=%s where
-					field=%s and value=%s and doctype=%s""",
-					(new, df.fieldname, old, df.parent),
-				)
-		else:
-			# because the table hasn't been renamed yet!
-			parent = df.parent if df.parent != new else old
-			frappe.db.sql(
-				"""update `tab{parent}` set {fieldname}=%s
-				where {options}=%s and {fieldname}=%s""".format(
-					parent=parent, fieldname=df.fieldname, options=df.options
-				),
-				(new, doctype, old),
-			)
 
 
 def bulk_rename(
 	doctype: str, rows: Optional[List[List]] = None, via_console: bool = False
 ) -> Optional[List[str]]:
->>>>>>> b8114eea
 	"""Bulk rename documents
 
 	:param doctype: DocType to be renamed
